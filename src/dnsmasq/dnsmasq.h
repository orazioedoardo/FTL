/* dnsmasq is Copyright (c) 2000-2022 Simon Kelley
 
   This program is free software; you can redistribute it and/or modify
   it under the terms of the GNU General Public License as published by
   the Free Software Foundation; version 2 dated June, 1991, or
   (at your option) version 3 dated 29 June, 2007.
 
   This program is distributed in the hope that it will be useful,
   but WITHOUT ANY WARRANTY; without even the implied warranty of
   MERCHANTABILITY or FITNESS FOR A PARTICULAR PURPOSE.  See the
   GNU General Public License for more details.
     
   You should have received a copy of the GNU General Public License
   along with this program.  If not, see <http://www.gnu.org/licenses/>.
*/

#define COPYRIGHT "Copyright (c) 2000-2022 Simon Kelley"

/* We do defines that influence behavior of stdio.h, so complain
   if included too early. */
#ifdef _STDIO_H
#  error "Header file stdio.h included too early!"
#endif 

#ifndef NO_LARGEFILE
/* Ensure we can use files >2GB (log files may grow this big) */
#  define _LARGEFILE_SOURCE 1
#  define _FILE_OFFSET_BITS 64
#endif

/* Get linux C library versions and define _GNU_SOURCE for kFreeBSD. */
#if defined(__linux__) || defined(__GLIBC__)
#  ifndef __ANDROID__
#      define _GNU_SOURCE
#  endif
#  include <features.h> 
#endif

/* Need these defined early */
#if defined(__sun) || defined(__sun__)
#  define _XPG4_2
#  define __EXTENSIONS__
#endif

#if (defined(__GNUC__) && __GNUC__ >= 3) || defined(__clang__)
#define ATTRIBUTE_NORETURN __attribute__ ((noreturn))
#else
#define ATTRIBUTE_NORETURN
#endif

/* get these before config.h  for IPv6 stuff... */
#include <sys/types.h> 
#include <sys/socket.h>

#ifdef __APPLE__
/* Define before netinet/in.h to select API. OSX Lion onwards. */
#  define __APPLE_USE_RFC_3542
#endif
#include <netinet/in.h>

/* Also needed before config.h. */
#include <getopt.h>

#include "config.h"
#include "ip6addr.h"
#include "metrics.h"

typedef unsigned char u8;
typedef unsigned short u16;
typedef unsigned int u32;
typedef unsigned long long u64;

#define countof(x)      (long)(sizeof(x) / sizeof(x[0]))
#define MIN(a,b)        ((a) < (b) ? (a) : (b))

#include "dns-protocol.h"
#include "dhcp-protocol.h"
#ifdef HAVE_DHCP6
#include "dhcp6-protocol.h"
#include "radv-protocol.h"
#endif

#define gettext_noop(S) (S)
#ifndef LOCALEDIR
#  define _(S) (S)
#else
#  include <libintl.h>
#  include <locale.h>   
#  define _(S) gettext(S)
#endif

#include <arpa/inet.h>
#include <sys/stat.h>
#include <sys/ioctl.h>
#if defined(HAVE_SOLARIS_NETWORK)
#  include <sys/sockio.h>
#endif
#include <poll.h>
#include <sys/wait.h>
#include <sys/time.h>
#include <sys/un.h>
#include <limits.h>
#include <net/if.h>
#if defined(HAVE_SOLARIS_NETWORK) && !defined(ifr_mtu)
/* Some solaris net/if./h omit this. */
#  define ifr_mtu  ifr_ifru.ifru_metric
#endif
#include <unistd.h>
#include <stdio.h>
#include <stdint.h>
#include <string.h>
#include <stdlib.h>
#include <fcntl.h>
#include <ctype.h>
#include <signal.h>
#include <stddef.h>
#include <time.h>
#include <errno.h>
#include <pwd.h>
#include <grp.h>
#include <stdarg.h>
#if defined(__OpenBSD__) || defined(__NetBSD__) || defined(__sun__) || defined (__sun) || defined (__ANDROID__)
#  include <netinet/if_ether.h>
#else
#  include <net/ethernet.h>
#endif
#include <net/if_arp.h>
#include <netinet/in_systm.h>
#include <netinet/ip.h>
#include <netinet/ip6.h>
#include <netinet/ip_icmp.h>
#include <netinet/tcp.h>
#include <sys/uio.h>
#include <syslog.h>
#include <dirent.h>
#include <netdb.h>
#ifndef HAVE_LINUX_NETWORK
#  include <net/if_dl.h>
#endif

#if defined(HAVE_LINUX_NETWORK)
#include <linux/version.h>
#include <linux/sockios.h>
#include <linux/capability.h>
/* There doesn't seem to be a universally-available 
   userspace header for these. */
extern int capset(cap_user_header_t header, cap_user_data_t data);
extern int capget(cap_user_header_t header, cap_user_data_t data);
#define LINUX_CAPABILITY_VERSION_1  0x19980330
#define LINUX_CAPABILITY_VERSION_2  0x20071026
#define LINUX_CAPABILITY_VERSION_3  0x20080522

#include <sys/prctl.h>
#elif defined(HAVE_SOLARIS_NETWORK)
#include <priv.h>
#endif

/* Backwards compat with 2.83 */
#if defined(HAVE_NETTLEHASH)
#  define HAVE_CRYPTOHASH
#endif
#if defined(HAVE_DNSSEC) || defined(HAVE_CRYPTOHASH)
#  include <nettle/nettle-meta.h>
#endif

/* daemon is function in the C library.... */
#define daemon dnsmasq_daemon

#define ADDRSTRLEN INET6_ADDRSTRLEN

/* Async event queue */
struct event_desc {
  int event, data, msg_sz;
};

#define EVENT_RELOAD     1
#define EVENT_DUMP       2
#define EVENT_ALARM      3
#define EVENT_TERM       4
#define EVENT_CHILD      5
#define EVENT_REOPEN     6
#define EVENT_EXITED     7
#define EVENT_KILLED     8
#define EVENT_EXEC_ERR   9
#define EVENT_PIPE_ERR   10
#define EVENT_USER_ERR   11
#define EVENT_CAP_ERR    12
#define EVENT_PIDFILE    13
#define EVENT_HUSER_ERR  14
#define EVENT_GROUP_ERR  15
#define EVENT_DIE        16
#define EVENT_LOG_ERR    17
#define EVENT_FORK_ERR   18
#define EVENT_LUA_ERR    19
#define EVENT_TFTP_ERR   20
#define EVENT_INIT       21
#define EVENT_NEWADDR    22
#define EVENT_NEWROUTE   23
#define EVENT_TIME_ERR   24
#define EVENT_SCRIPT_LOG 25
#define EVENT_TIME       26

/* Exit codes. */
#define EC_GOOD        0
#define EC_BADCONF     1
#define EC_BADNET      2
#define EC_FILE        3
#define EC_NOMEM       4
#define EC_MISC        5
#define EC_INIT_OFFSET 10

#define OPT_BOGUSPRIV      0
#define OPT_FILTER         1
#define OPT_LOG            2
#define OPT_SELFMX         3
#define OPT_NO_HOSTS       4
#define OPT_NO_POLL        5
#define OPT_DEBUG          6
#define OPT_ORDER          7
#define OPT_NO_RESOLV      8
#define OPT_EXPAND         9
#define OPT_LOCALMX        10
#define OPT_NO_NEG         11
#define OPT_NODOTS_LOCAL   12
#define OPT_NOWILD         13
#define OPT_ETHERS         14
#define OPT_RESOLV_DOMAIN  15
#define OPT_NO_FORK        16
#define OPT_AUTHORITATIVE  17
#define OPT_LOCALISE       18
#define OPT_DBUS           19
#define OPT_DHCP_FQDN      20
#define OPT_NO_PING        21
#define OPT_LEASE_RO       22
#define OPT_ALL_SERVERS    23
#define OPT_RELOAD         24
#define OPT_LOCAL_REBIND   25  
#define OPT_TFTP_SECURE    26
#define OPT_TFTP_NOBLOCK   27
#define OPT_LOG_OPTS       28
#define OPT_TFTP_APREF_IP  29
#define OPT_NO_OVERRIDE    30
#define OPT_NO_REBIND      31
#define OPT_ADD_MAC        32
#define OPT_DNSSEC_PROXY   33
#define OPT_CONSEC_ADDR    34
#define OPT_CONNTRACK      35
#define OPT_FQDN_UPDATE    36
#define OPT_RA             37
#define OPT_TFTP_LC        38
#define OPT_CLEVERBIND     39
#define OPT_TFTP           40
#define OPT_CLIENT_SUBNET  41
#define OPT_QUIET_DHCP     42
#define OPT_QUIET_DHCP6    43
#define OPT_QUIET_RA	   44
#define OPT_DNSSEC_VALID   45
#define OPT_DNSSEC_TIME    46
#define OPT_DNSSEC_DEBUG   47
#define OPT_DNSSEC_IGN_NS  48 
#define OPT_LOCAL_SERVICE  49
#define OPT_LOOP_DETECT    50
#define OPT_EXTRALOG       51
#define OPT_TFTP_NO_FAIL   52
#define OPT_SCRIPT_ARP     53
#define OPT_MAC_B64        54
#define OPT_MAC_HEX        55
#define OPT_TFTP_APREF_MAC 56
#define OPT_RAPID_COMMIT   57
#define OPT_UBUS           58
#define OPT_IGNORE_CLID    59
#define OPT_SINGLE_PORT    60
#define OPT_LEASE_RENEW    61
#define OPT_LOG_DEBUG      62
#define OPT_UMBRELLA       63
#define OPT_UMBRELLA_DEVID 64
#define OPT_CMARK_ALST_EN  65
#define OPT_QUIET_TFTP     66
#define OPT_STRIP_ECS      67
#define OPT_STRIP_MAC      68
#define OPT_NORR           69
#define OPT_NO_IDENT       70
#define OPT_CACHE_RR       71
#define OPT_LAST           72

#define OPTION_BITS (sizeof(unsigned int)*8)
#define OPTION_SIZE ( (OPT_LAST/OPTION_BITS)+((OPT_LAST%OPTION_BITS)!=0) )
#define option_var(x) (daemon->options[(x) / OPTION_BITS])
#define option_val(x) ((1u) << ((x) % OPTION_BITS))
#define option_bool(x) (option_var(x) & option_val(x))

/* extra flags for my_syslog, we use facilities since they are known 
   not to occupy the same bits as priorities, no matter how syslog.h is set up. 
   MS_DEBUG messages are suppressed unless --log-debug is set. */
#define MS_TFTP   LOG_USER
#define MS_DHCP   LOG_DAEMON
#define MS_SCRIPT LOG_MAIL
#define MS_DEBUG  LOG_NEWS

/* Note that this is used widely as a container for IPv4/IPv6 addresses,
   so for that reason, was well as to avoid wasting memory in almost every
   cache entry, the other variants should not be larger than
   sizeof(struct in6_addr) - 16 bytes.
*/
union all_addr {
  struct in_addr addr4;
  struct in6_addr addr6;
  struct {
    union {
      struct crec *cache;
      char *name;
    } target;
    unsigned int uid;
    int is_name_ptr;  /* disciminates target union */
  } cname;
  struct {
    struct blockdata *keydata;
    unsigned short keylen, flags, keytag;
    unsigned char algo;
  } key; 
  struct {
    struct blockdata *keydata;
    unsigned short keylen, keytag;
    unsigned char algo;
    unsigned char digest; 
  } ds;
  /* for log_query */
  struct {
    unsigned short keytag, algo, digest, rcode;
    int ede;
  } log;
  /* for arbitrary RR record. */
  struct {
    struct blockdata *rrdata;
    unsigned short rrtype, datalen;
  } rr;
};


struct bogus_addr {
  int is6, prefix;
  union all_addr addr;
  struct bogus_addr *next;
};

/* dns doctor param */
struct doctor {
  struct in_addr in, end, out, mask;
  struct doctor *next;
};

struct mx_srv_record {
  char *name, *target;
  int issrv, srvport, priority, weight;
  unsigned int offset;
  struct mx_srv_record *next;
};

struct naptr {
  char *name, *replace, *regexp, *services, *flags;
  unsigned int order, pref;
  struct naptr *next;
};

#ifndef NO_ID
#define TXT_STAT_CACHESIZE     1
#define TXT_STAT_INSERTS       2
#define TXT_STAT_EVICTIONS     3
#define TXT_STAT_MISSES        4
#define TXT_STAT_HITS          5
#define TXT_STAT_AUTH          6
#define TXT_STAT_SERVERS       7
/* Pi-hole modification */
#define TXT_PRIVACYLEVEL       123
/************************/
#endif

struct txt_record {
  char *name;
  unsigned char *txt;
  unsigned short class, len;
  int stat;
  struct txt_record *next;
};

struct ptr_record {
  char *name, *ptr;
  struct ptr_record *next;
};

struct cname {
  int ttl, flag;
  char *alias, *target;
  struct cname *next, *targetp;
}; 

struct ds_config {
  char *name, *digest;
  int digestlen, class, algo, keytag, digest_type;
  struct ds_config *next;
};

#define ADDRLIST_LITERAL  1
#define ADDRLIST_IPV6     2
#define ADDRLIST_REVONLY  4
#define ADDRLIST_PREFIX   8
#define ADDRLIST_WILDCARD 16
#define ADDRLIST_DECLINED 32

struct addrlist {
  union all_addr addr;
  int flags, prefixlen;
  time_t decline_time;
  struct addrlist *next;
};

#define AUTH6     1
#define AUTH4     2

struct auth_zone {
  char *domain;
  struct auth_name_list {
    char *name;
    int flags;
    struct auth_name_list *next;
  } *interface_names;
  struct addrlist *subnet;
  struct addrlist *exclude;
  struct auth_zone *next;
};

#define HR_6 1
#define HR_4 2

struct host_record {
  int ttl, flags;
  struct name_list {
    char *name;
    struct name_list *next;
  } *names;
  struct in_addr addr;
  struct in6_addr addr6;
  struct host_record *next;
};

#define IN4  1
#define IN6  2
#define INP4 4
#define INP6 8

struct interface_name {
  char *name; /* domain name */
  char *intr; /* interface name */
  int flags;
  struct in_addr proto4;
  struct in6_addr proto6;
  struct addrlist *addr;
  struct interface_name *next;
};

union bigname {
  char name[MAXDNAME];
  union bigname *next; /* freelist */
};

struct blockdata {
  struct blockdata *next;
  unsigned char key[KEYBLOCK_LEN];
};

struct crec { 
  struct crec *next, *prev, *hash_next;
  union all_addr addr;
  time_t ttd; /* time to die */
  /* used as class if DNSKEY/DS, index to source for F_HOSTS */
  unsigned int uid; 
  unsigned int flags;
  union {
    char sname[SMALLDNAME];
    union bigname *bname;
    char *namep;
  } name;
};

#define SIZEOF_BARE_CREC (sizeof(struct crec) - SMALLDNAME)
#define SIZEOF_POINTER_CREC (sizeof(struct crec) + sizeof(char *) - SMALLDNAME)

#define F_IMMORTAL  (1u<<0)
#define F_NAMEP     (1u<<1)
#define F_REVERSE   (1u<<2)
#define F_FORWARD   (1u<<3)
#define F_DHCP      (1u<<4)
#define F_NEG       (1u<<5)       
#define F_HOSTS     (1u<<6)
#define F_IPV4      (1u<<7)
#define F_IPV6      (1u<<8)
#define F_BIGNAME   (1u<<9)
#define F_NXDOMAIN  (1u<<10)
#define F_CNAME     (1u<<11)
#define F_DNSKEY    (1u<<12)
#define F_CONFIG    (1u<<13)
#define F_DS        (1u<<14)
#define F_DNSSECOK  (1u<<15)
#define F_UPSTREAM  (1u<<16)
#define F_RRNAME    (1u<<17)
#define F_SERVER    (1u<<18)
#define F_QUERY     (1u<<19)
#define F_NOERR     (1u<<20)
#define F_AUTH      (1u<<21)
#define F_DNSSEC    (1u<<22)
#define F_KEYTAG    (1u<<23)
#define F_SECSTAT   (1u<<24)
#define F_NO_RR     (1u<<25)
#define F_IPSET     (1u<<26)
#define F_NOEXTRA   (1u<<27)
#define F_DOMAINSRV (1u<<28)
#define F_RCODE     (1u<<29)
#define F_RR        (1u<<30)
#define F_STALE     (1u<<31)

#define UID_NONE      0
/* Values of uid in crecs with F_CONFIG bit set. */
#define SRC_CONFIG    1
#define SRC_HOSTS     2
#define SRC_AH        3

/* struct sockaddr is not large enough to hold any address,
   and specifically not big enough to hold an IPv6 address.
   Blech. Roll our own. */
union mysockaddr {
  struct sockaddr sa;
  struct sockaddr_in in;
  struct sockaddr_in6 in6;
};

/* bits in flag param to IPv6 callbacks from iface_enumerate() */
#define IFACE_TENTATIVE   1
#define IFACE_DEPRECATED  2
#define IFACE_PERMANENT   4


/* The actual values here matter, since we sort on them to get records in the order
   IPv6 addr, IPv4 addr, all zero return, resolvconf servers, upstream server, no-data return  */
#define SERV_LITERAL_ADDRESS    1  /* addr is the answer, or NoDATA is the answer, depending on the next four flags */
#define SERV_USE_RESOLV         2  /* forward this domain in the normal way */
#define SERV_ALL_ZEROS          4  /* return all zeros for A and AAAA */
#define SERV_4ADDR              8  /* addr is IPv4 */
#define SERV_6ADDR             16  /* addr is IPv6 */
#define SERV_HAS_SOURCE        32  /* source address defined */
#define SERV_FOR_NODOTS        64  /* server for names with no domain part only */
#define SERV_WARNED_RECURSIVE 128  /* avoid warning spam */
#define SERV_FROM_DBUS        256  /* 1 if source is DBus */
#define SERV_MARK             512  /* for mark-and-delete and log code */
#define SERV_WILDCARD        1024  /* domain has leading '*' */ 
#define SERV_FROM_RESOLV     2048  /* 1 for servers from resolv, 0 for command line. */
#define SERV_FROM_FILE       4096  /* read from --servers-file */
#define SERV_LOOP            8192  /* server causes forwarding loop */
#define SERV_DO_DNSSEC      16384  /* Validate DNSSEC when using this server */
#define SERV_GOT_TCP        32768  /* Got some data from the TCP connection */

struct serverfd {
  int fd;
  union mysockaddr source_addr;
  char interface[IF_NAMESIZE+1];
  unsigned int ifindex, used, preallocated;
  struct serverfd *next;
};

struct randfd {
  struct server *serv;
  int fd;
  unsigned short refcount; /* refcount == 0xffff means overflow record. */
};

struct randfd_list {
  struct randfd *rfd;
  struct randfd_list *next;
};


struct server {
  u16 flags, domain_len;
  char *domain;
  struct server *next;
  int serial, arrayposn;
  int last_server;
  union mysockaddr addr, source_addr;
  char interface[IF_NAMESIZE+1];
  unsigned int ifindex; /* corresponding to interface, above */
  struct serverfd *sfd; 
  int tcpfd, edns_pktsz;
  time_t pktsz_reduced;
  unsigned int queries, failed_queries, nxdomain_replies, retrys;
  unsigned int query_latency, mma_latency;
  time_t forwardtime;
  int forwardcount;
#ifdef HAVE_LOOP
  u32 uid;
#endif
};

/* First four fields must match struct server in next three definitions.. */
struct serv_addr4 {
  u16 flags, domain_len;
  char *domain;
  struct server *next;
  struct in_addr addr;
};

struct serv_addr6 {
  u16 flags, domain_len;
  char *domain;
  struct server *next;
  struct in6_addr addr;
};

struct serv_local {
  u16 flags, domain_len;
  char *domain;
  struct server *next;
};

struct rebind_domain {
  char *domain;
  struct rebind_domain *next;
};

struct ipsets {
  char **sets;
  char *domain;
  struct ipsets *next;
};

struct allowlist {
  u32 mark, mask;
  char **patterns;
  struct allowlist *next;
};

struct irec {
  union mysockaddr addr;
  struct in_addr netmask; /* only valid for IPv4 */
  int tftp_ok, dhcp_ok, mtu, done, warned, dad, dns_auth, index, multicast_done, found, label;
  char *name; 
  /* Pi-hole modification */
  char *slabel;
  /************************/
  struct irec *next;
};

struct listener {
  int fd, tcpfd, tftpfd, used;
  union mysockaddr addr;
  struct irec *iface; /* only sometimes valid for non-wildcard */
  struct listener *next;
};

/* interface and address parms from command line. */
struct iname {
  char *name;
  union mysockaddr addr;
  int used;
  struct iname *next;
};

struct rrlist {
  unsigned short rr;
  struct rrlist *next;
};

/* subnet parameters from command line */
struct mysubnet {
  union mysockaddr addr;
  int addr_used;
  int mask;
};

/* resolv-file parms from command-line */
struct resolvc {
  struct resolvc *next;
  int is_default, logged;
  time_t mtime;
  ino_t ino;
  char *name;
#ifdef HAVE_INOTIFY
  int wd; /* inotify watch descriptor */
  char *file; /* pointer to file part if path */
#endif
};

/* adn-hosts parms from command-line (also dhcp-hostsfile and dhcp-optsfile and dhcp-hostsdir*/
#define AH_DIR      1
#define AH_INACTIVE 2
#define AH_WD_DONE  4
#define AH_HOSTS    8
#define AH_DHCP_HST 16
#define AH_DHCP_OPT 32
struct hostsfile {
  struct hostsfile *next;
  int flags;
  char *fname;
  unsigned int index; /* matches to cache entries for logging */
};

struct dyndir {
  struct dyndir *next;
  struct hostsfile *files;
  int flags;
  char *dname;
#ifdef HAVE_INOTIFY
  int wd; /* inotify watch descriptor */
#endif
};

/* packet-dump flags */
#define DUMP_QUERY         0x0001
#define DUMP_REPLY         0x0002
#define DUMP_UP_QUERY      0x0004 
#define DUMP_UP_REPLY      0x0008
#define DUMP_SEC_QUERY     0x0010
#define DUMP_SEC_REPLY     0x0020
#define DUMP_BOGUS         0x0040 
#define DUMP_SEC_BOGUS     0x0080
#define DUMP_DHCP          0x1000
#define DUMP_DHCPV6        0x2000
#define DUMP_RA            0x4000
#define DUMP_TFTP          0x8000

/* DNSSEC status values. */
#define STAT_SECURE             0x10000
#define STAT_INSECURE           0x20000
#define STAT_BOGUS              0x30000
#define STAT_NEED_DS            0x40000
#define STAT_NEED_KEY           0x50000
#define STAT_TRUNCATED          0x60000
#define STAT_SECURE_WILDCARD    0x70000
#define STAT_OK                 0x80000
#define STAT_ABANDONED          0x90000

#define DNSSEC_FAIL_NYV         0x0001 /* key not yet valid */
#define DNSSEC_FAIL_EXP         0x0002 /* key expired */
#define DNSSEC_FAIL_INDET       0x0004 /* indetermined */
#define DNSSEC_FAIL_NOKEYSUP    0x0008 /* no supported key algo. */
#define DNSSEC_FAIL_NOSIG       0x0010 /* No RRsigs */
#define DNSSEC_FAIL_NOZONE      0x0020 /* No Zone bit set */
#define DNSSEC_FAIL_NONSEC      0x0040 /* No NSEC */
#define DNSSEC_FAIL_NODSSUP     0x0080 /* no supported DS algo. */
#define DNSSEC_FAIL_NOKEY       0x0100 /* no DNSKEY */

#define STAT_ISEQUAL(a, b)  (((a) & 0xffff0000) == (b))

#define FREC_NOREBIND           1
#define FREC_CHECKING_DISABLED  2
#define FREC_NO_CACHE           4
#define FREC_DNSKEY_QUERY       8
#define FREC_DS_QUERY          16
#define FREC_AD_QUESTION       32
#define FREC_DO_QUESTION       64
#define FREC_ADDED_PHEADER    128
#define FREC_TEST_PKTSZ       256
#define FREC_HAS_EXTRADATA    512
#define FREC_HAS_PHEADER     1024

#define HASH_SIZE 32 /* SHA-256 digest size */

struct frec {
  struct frec_src {
    union mysockaddr source;
    union all_addr dest;
    unsigned int iface, log_id;
    int fd;
    unsigned short orig_id;
    struct frec_src *next;
  } frec_src;
  struct server *sentto; /* NULL means free */
  struct randfd_list *rfds;
  unsigned short new_id;
  int forwardall, flags;
  time_t time;
  u32 forward_timestamp;
  int forward_delay;
  unsigned char *hash[HASH_SIZE];
  struct blockdata *stash; /* Saved reply, whilst we validate */
  size_t stash_len;
#ifdef HAVE_DNSSEC 
  int class, work_counter;
  struct frec *dependent; /* Query awaiting internally-generated DNSKEY or DS query */
  struct frec *next_dependent; /* list of above. */
  struct frec *blocking_query; /* Query which is blocking us. */
#endif
  struct frec *next;
};

/* flags in top of length field for DHCP-option tables */
#define OT_ADDR_LIST    0x8000
#define OT_RFC1035_NAME 0x4000
#define OT_INTERNAL     0x2000
#define OT_NAME         0x1000
#define OT_CSTRING      0x0800
#define OT_DEC          0x0400 
#define OT_TIME         0x0200

/* actions in the daemon->helper RPC */
#define ACTION_DEL           1
#define ACTION_OLD_HOSTNAME  2
#define ACTION_OLD           3
#define ACTION_ADD           4
#define ACTION_TFTP          5
#define ACTION_ARP           6
#define ACTION_ARP_DEL       7
#define ACTION_RELAY_SNOOP   8

#define LEASE_NEW            1  /* newly created */
#define LEASE_CHANGED        2  /* modified */
#define LEASE_AUX_CHANGED    4  /* CLID or expiry changed */
#define LEASE_AUTH_NAME      8  /* hostname came from config, not from client */
#define LEASE_USED          16  /* used this DHCPv6 transaction */
#define LEASE_NA            32  /* IPv6 no-temporary lease */
#define LEASE_TA            64  /* IPv6 temporary lease */
#define LEASE_HAVE_HWADDR  128  /* Have set hwaddress */
#define LEASE_EXP_CHANGED  256  /* Lease expiry time changed */

struct dhcp_lease {
  int clid_len;          /* length of client identifier */
  unsigned char *clid;   /* clientid */
  char *hostname, *fqdn; /* name from client-hostname option or config */
  char *old_hostname;    /* hostname before it moved to another lease */
  int flags;
  time_t expires;        /* lease expiry */
#ifdef HAVE_BROKEN_RTC
  unsigned int length;
#endif
  int hwaddr_len, hwaddr_type;
  unsigned char hwaddr[DHCP_CHADDR_MAX]; 
  struct in_addr addr, override, giaddr;
  unsigned char *extradata;
  unsigned int extradata_len, extradata_size;
  int last_interface;
  int new_interface;     /* save possible originated interface */
  int new_prefixlen;     /* and its prefix length */
#ifdef HAVE_DHCP6
  struct in6_addr addr6;
  unsigned int iaid;
  struct slaac_address {
    struct in6_addr addr;
    time_t ping_time;
    int backoff; /* zero -> confirmed */
    struct slaac_address *next;
  } *slaac_address;
  int vendorclass_count;
#endif
  struct dhcp_lease *next;
};

struct dhcp_netid {
  char *net;
  struct dhcp_netid *next;
};

struct dhcp_netid_list {
  struct dhcp_netid *list;
  struct dhcp_netid_list *next;
};

struct tag_if {
  struct dhcp_netid_list *set;
  struct dhcp_netid *tag;
  struct tag_if *next;
};

struct delay_config {
  int delay;
  struct dhcp_netid *netid;
  struct delay_config *next;
};

struct hwaddr_config {
  int hwaddr_len, hwaddr_type;
  unsigned char hwaddr[DHCP_CHADDR_MAX];
  unsigned int wildcard_mask;
  struct hwaddr_config *next;
};

struct dhcp_config {
  unsigned int flags;
  int clid_len;          /* length of client identifier */
  unsigned char *clid;   /* clientid */
  char *hostname, *domain;
  struct dhcp_netid_list *netid;
  struct dhcp_netid *filter;
#ifdef HAVE_DHCP6
  struct addrlist *addr6;
#endif
  struct in_addr addr;
  time_t decline_time;
  unsigned int lease_time;
  struct hwaddr_config *hwaddr;
  struct dhcp_config *next;
};

#define have_config(config, mask) ((config) && ((config)->flags & (mask))) 

#define CONFIG_DISABLE           1
#define CONFIG_CLID              2
#define CONFIG_TIME              8
#define CONFIG_NAME             16
#define CONFIG_ADDR             32
#define CONFIG_NOCLID          128
#define CONFIG_FROM_ETHERS     256    /* entry created by /etc/ethers */
#define CONFIG_ADDR_HOSTS      512    /* address added by from /etc/hosts */
#define CONFIG_DECLINED       1024    /* address declined by client */
#define CONFIG_BANK           2048    /* from dhcp hosts file */
#define CONFIG_ADDR6          4096
#define CONFIG_ADDR6_HOSTS   16384    /* address added by from /etc/hosts */

struct dhcp_opt {
  int opt, len, flags;
  union {
    int encap;
    unsigned int wildcard_mask;
    unsigned char *vendor_class;
  } u;
  unsigned char *val;
  struct dhcp_netid *netid;
  struct dhcp_opt *next;
};

#define DHOPT_ADDR               1
#define DHOPT_STRING             2
#define DHOPT_ENCAPSULATE        4
#define DHOPT_ENCAP_MATCH        8
#define DHOPT_FORCE             16
#define DHOPT_BANK              32
#define DHOPT_ENCAP_DONE        64
#define DHOPT_MATCH            128
#define DHOPT_VENDOR           256
#define DHOPT_HEX              512
#define DHOPT_VENDOR_MATCH    1024
#define DHOPT_RFC3925         2048
#define DHOPT_TAGOK           4096
#define DHOPT_ADDR6           8192
#define DHOPT_VENDOR_PXE     16384

struct dhcp_boot {
  char *file, *sname, *tftp_sname;
  struct in_addr next_server;
  struct dhcp_netid *netid;
  struct dhcp_boot *next;
};

struct dhcp_match_name {
  char *name;
  int wildcard;
  struct dhcp_netid *netid;
  struct dhcp_match_name *next;
};

struct pxe_service {
  unsigned short CSA, type; 
  char *menu, *basename, *sname;
  struct in_addr server;
  struct dhcp_netid *netid;
  struct pxe_service *next;
};

#define DHCP_PXE_DEF_VENDOR      "PXEClient"

#define MATCH_VENDOR     1
#define MATCH_USER       2
#define MATCH_CIRCUIT    3
#define MATCH_REMOTE     4
#define MATCH_SUBSCRIBER 5

/* vendorclass, userclass, remote-id or circuit-id */
struct dhcp_vendor {
  int len, match_type;
  unsigned int enterprise;
  char *data;
  struct dhcp_netid netid;
  struct dhcp_vendor *next;
};

struct dhcp_pxe_vendor {
  char *data;
  struct dhcp_pxe_vendor *next;
};

struct dhcp_mac {
  unsigned int mask;
  int hwaddr_len, hwaddr_type;
  unsigned char hwaddr[DHCP_CHADDR_MAX];
  struct dhcp_netid netid;
  struct dhcp_mac *next;
};

struct dhcp_bridge {
  char iface[IF_NAMESIZE];
  struct dhcp_bridge *alias, *next;
};

struct cond_domain {
  char *domain, *prefix; /* prefix is text-prefix on domain name */
  char *interface;       /* These two set when domain comes from interface. */
  struct addrlist *al;
  struct in_addr start, end;
  struct in6_addr start6, end6;
  int is6, indexed, prefixlen;
  struct cond_domain *next;
}; 

struct ra_interface {
  char *name;
  char *mtu_name;
  int interval, lifetime, prio, mtu;
  struct ra_interface *next;
};

struct dhcp_context {
  unsigned int lease_time, addr_epoch;
  struct in_addr netmask, broadcast;
  struct in_addr local, router;
  struct in_addr start, end; /* range of available addresses */
#ifdef HAVE_DHCP6
  struct in6_addr start6, end6; /* range of available addresses */
  struct in6_addr local6;
  int prefix, if_index;
  unsigned int valid, preferred, saved_valid;
  time_t ra_time, ra_short_period_start, address_lost_time;
  char *template_interface;
#endif
  int flags;
  struct dhcp_netid netid, *filter;
  struct dhcp_context *next, *current;
};

struct shared_network {
  int if_index;
  struct in_addr match_addr, shared_addr;
#ifdef HAVE_DHCP6
  /* shared_addr == 0 for IP6 entries. */
  struct in6_addr match_addr6, shared_addr6;
#endif
  struct shared_network *next;
};

#define CONTEXT_STATIC         (1u<<0)
#define CONTEXT_NETMASK        (1u<<1)
#define CONTEXT_BRDCAST        (1u<<2)
#define CONTEXT_PROXY          (1u<<3)
#define CONTEXT_RA_ROUTER      (1u<<4)
#define CONTEXT_RA_DONE        (1u<<5)
#define CONTEXT_RA_NAME        (1u<<6)
#define CONTEXT_RA_STATELESS   (1u<<7)
#define CONTEXT_DHCP           (1u<<8)
#define CONTEXT_DEPRECATE      (1u<<9)
#define CONTEXT_TEMPLATE       (1u<<10)    /* create contexts using addresses */
#define CONTEXT_CONSTRUCTED    (1u<<11)
#define CONTEXT_GC             (1u<<12)
#define CONTEXT_RA             (1u<<13)
#define CONTEXT_CONF_USED      (1u<<14)
#define CONTEXT_USED           (1u<<15)
#define CONTEXT_OLD            (1u<<16)
#define CONTEXT_V6             (1u<<17)
#define CONTEXT_RA_OFF_LINK    (1u<<18)
#define CONTEXT_SETLEASE       (1u<<19)

struct ping_result {
  struct in_addr addr;
  time_t time;
  unsigned int hash;
  struct ping_result *next;
};

struct tftp_file {
  int refcount, fd;
  off_t size;
  dev_t dev;
  ino_t inode;
  char filename[];
};

struct tftp_transfer {
  int sockfd;
  time_t timeout;
  int backoff;
  unsigned int block, blocksize, expansion;
  off_t offset;
  union mysockaddr peer;
  union all_addr source;
  int if_index;
  char opt_blocksize, opt_transize, netascii, carrylf;
  struct tftp_file *file;
  struct tftp_transfer *next;
};

struct addr_list {
  struct in_addr addr;
  struct addr_list *next;
};

struct tftp_prefix {
  char *interface;
  char *prefix;
  int missing;
  struct tftp_prefix *next;
};

struct dhcp_relay {
  union all_addr local, server;
  char *interface; /* Allowable interface for replies from server, and dest for IPv6 multicast */
  int iface_index; /* working - interface in which requests arrived, for return */
  int port;        /* Port of relay we forward to. */
#ifdef HAVE_SCRIPT
  struct snoop_record {
    struct in6_addr client, prefix;
    int prefix_len;
    struct snoop_record *next;
  } *snoop_records;
#endif
  struct dhcp_relay *next;
};

extern struct daemon {
  /* datastuctures representing the command-line and 
     config file arguments. All set (including defaults)
     in option.c */

  unsigned int options[OPTION_SIZE];
  struct resolvc default_resolv, *resolv_files;
  time_t last_resolv;
  char *servers_file;
  struct mx_srv_record *mxnames;
  struct naptr *naptr;
  struct txt_record *txt, *rr;
  struct ptr_record *ptr;
  struct rrlist *cache_rr, *filter_rr;
  struct host_record *host_records, *host_records_tail;
  struct cname *cnames;
  struct auth_zone *auth_zones;
  struct interface_name *int_names;
  char *mxtarget;
  struct mysubnet *add_subnet4;
  struct mysubnet *add_subnet6;
  char *lease_file;
  char *username, *groupname, *scriptuser;
  char *luascript;
  char *authserver, *hostmaster;
  struct iname *authinterface;
  struct name_list *secondary_forward_server;
  int group_set, osport;
  char *domain_suffix;
  struct cond_domain *cond_domain, *synth_domains;
  char *runfile; 
  char *lease_change_command;
  struct iname *if_names, *if_addrs, *if_except, *dhcp_except, *auth_peers, *tftp_interfaces;
  struct bogus_addr *bogus_addr, *ignore_addr;
  struct server *servers, *servers_tail, *local_domains, **serverarray;
  struct rebind_domain *no_rebind;
  int server_has_wildcard;
  int serverarraysz, serverarrayhwm;
  struct ipsets *ipsets, *nftsets;
  u32 allowlist_mask;
  struct allowlist *allowlists;
  int log_fac; /* log facility */
  char *log_file; /* optional log file */
  int max_logs;  /* queue limit */
  int randport_limit; /* Maximum number of source ports for query. */
  int cachesize, ftabsize;
  int port, query_port, min_port, max_port;
  unsigned long local_ttl, neg_ttl, max_ttl, min_cache_ttl, max_cache_ttl, auth_ttl, dhcp_ttl, use_dhcp_ttl;
  char *dns_client_id;
  u32 umbrella_org;
  u32 umbrella_asset;
  u8 umbrella_device[8];
  int host_index;
  struct hostsfile *addn_hosts;
  struct dhcp_context *dhcp, *dhcp6;
  struct ra_interface *ra_interfaces;
  struct dhcp_config *dhcp_conf;
  struct dhcp_opt *dhcp_opts, *dhcp_match, *dhcp_opts6, *dhcp_match6;
  struct dhcp_match_name *dhcp_name_match;
  struct dhcp_pxe_vendor *dhcp_pxe_vendors;
  struct dhcp_vendor *dhcp_vendors;
  struct dhcp_mac *dhcp_macs;
  struct dhcp_boot *boot_config;
  struct pxe_service *pxe_services;
  struct tag_if *tag_if; 
  struct addr_list *override_relays;
  struct dhcp_relay *relay4, *relay6;
  struct delay_config *delay_conf;
  int override;
  int enable_pxe;
  int doing_ra, doing_dhcp6;
  struct dhcp_netid_list *dhcp_ignore, *dhcp_ignore_names, *dhcp_gen_names; 
  struct dhcp_netid_list *force_broadcast, *bootp_dynamic;
  struct hostsfile *dhcp_hosts_file, *dhcp_opts_file;
  struct dyndir *dynamic_dirs;
  int dhcp_max, tftp_max, tftp_mtu;
  int dhcp_server_port, dhcp_client_port;
  int start_tftp_port, end_tftp_port; 
  unsigned int min_leasetime;
  struct doctor *doctors;
  unsigned short edns_pktsz;
  char *tftp_prefix; 
  struct tftp_prefix *if_prefix; /* per-interface TFTP prefixes */
  unsigned int duid_enterprise, duid_config_len;
  unsigned char *duid_config;
  char *dbus_name;
  char *ubus_name;
  char *dump_file;
  int dump_mask;
  unsigned long soa_sn, soa_refresh, soa_retry, soa_expiry;
  u32 metrics[__METRIC_MAX];
  int fast_retry_time, fast_retry_timeout;
  int cache_max_expiry;
#ifdef HAVE_DNSSEC
  struct ds_config *ds;
  char *timestamp_file;
#endif

  /* globally used stuff for DNS */
  char *packet; /* packet buffer */
  int packet_buff_sz; /* size of above */
  char *namebuff; /* MAXDNAME size buffer */
#if (defined(HAVE_CONNTRACK) && defined(HAVE_UBUS)) || defined(HAVE_DNSSEC)
  /* CONNTRACK UBUS code uses this buffer, as well as DNSSEC code. */
  char *workspacename;
#endif
#ifdef HAVE_DNSSEC
  char *keyname; /* MAXDNAME size buffer */
  unsigned long *rr_status; /* ceiling in TTL from DNSSEC or zero for insecure */
  int rr_status_sz;
  int dnssec_no_time_check;
  int back_to_the_future;
#endif
  struct frec *frec_list;
  struct frec_src *free_frec_src;
  int frec_src_count;
  struct serverfd *sfds;
  struct irec *interfaces;
  struct listener *listeners;
  struct server *srv_save; /* Used for resend on DoD */
  size_t packet_len;       /*      "        "        */
  int    fd_save;          /*      "        "        */
  pid_t tcp_pids[MAX_PROCS];
  int tcp_pipes[MAX_PROCS];
  int pipe_to_parent;
  int numrrand;
  struct randfd *randomsocks;
  struct randfd_list *rfl_spare, *rfl_poll;
  int v6pktinfo; 
  struct addrlist *interface_addrs; /* list of all addresses/prefix lengths associated with all local interfaces */
  int log_id, log_display_id; /* ids of transactions for logging */
  union mysockaddr *log_source_addr;

  /* DHCP state */
  int dhcpfd, helperfd, pxefd; 
#ifdef HAVE_INOTIFY
  int inotifyfd;
#endif
#if defined(HAVE_LINUX_NETWORK)
  int netlinkfd, kernel_version;
#elif defined(HAVE_BSD_NETWORK)
  int dhcp_raw_fd, dhcp_icmp_fd, routefd;
#endif
  struct iovec dhcp_packet;
  char *dhcp_buff, *dhcp_buff2, *dhcp_buff3;
  struct ping_result *ping_results;
  FILE *lease_stream;
  struct dhcp_bridge *bridges;
  struct shared_network *shared_networks;
#ifdef HAVE_DHCP6
  int duid_len;
  unsigned char *duid;
  struct iovec outpacket;
  int dhcp6fd, icmp6fd;
#  ifdef HAVE_SCRIPT
  struct snoop_record *free_snoops;
#  endif
#endif
  
  /* DBus stuff */
  /* void * here to avoid depending on dbus headers outside dbus.c */
  void *dbus;
#ifdef HAVE_DBUS
  struct watch *watches;
#endif

  /* UBus stuff */
#ifdef HAVE_UBUS
  /* void * here to avoid depending on ubus headers outside ubus.c */
  void *ubus;
#endif

  /* TFTP stuff */
  struct tftp_transfer *tftp_trans, *tftp_done_trans;

  /* utility string buffer, hold max sized IP address as string */
  char *addrbuff;
  char *addrbuff2; /* only allocated when OPT_EXTRALOG */

#ifdef HAVE_DUMPFILE
  /* file for packet dumps. */
  int dumpfd;
#endif
} *daemon;

struct server_details {
  union mysockaddr *addr, *source_addr;
  struct addrinfo *hostinfo, *orig_hostinfo;
  char *interface, *source, *scope_id, *interface_opt;
  int serv_port, source_port, addr_type, scope_index, valid;
  u16 *flags;
};

/* cache.c */
void cache_init(void);
unsigned short rrtype(char *in);
void next_uid(struct crec *crecp);
/********************************************* Pi-hole modification ***********************************************/
#define log_query(flags,name,addr,arg,type) _log_query(flags, name, addr, arg, type, __FILE__, __LINE__)
<<<<<<< HEAD
void _log_query(unsigned int flags, char *name, union all_addr *addr, char *arg, unsigned short type, const char* file, const int line);
#include "../metrics.h"
=======
void _log_query(unsigned int flags, char *name, union all_addr *addr, char *arg, unsigned short type, const char* file, const int line); 
struct cache_info {
  struct valid {
    int ipv4;
    int ipv6;
    int cname;
    int ds;
    int dnskey;
    int other;
  } valid;
  int expired;
  int immortal;
};
void get_dnsmasq_cache_info(struct cache_info *ci);
>>>>>>> fa2aeccc
/******************************************************************************************************************/
char *record_source(unsigned int index);
int cache_find_non_terminal(char *name, time_t now);
struct crec *cache_find_by_addr(struct crec *crecp,
				union all_addr *addr, time_t now, 
				unsigned int prot);
struct crec *cache_find_by_name(struct crec *crecp, 
				char *name, time_t now, unsigned int prot);
void cache_end_insert(void);
void cache_start_insert(void);
unsigned int cache_remove_uid(const unsigned int uid);
int cache_recv_insert(time_t now, int fd);
struct crec *cache_insert(char *name, union all_addr *addr, unsigned short class, 
			  time_t now, unsigned long ttl, unsigned int flags);
void cache_reload(void);
void cache_add_dhcp_entry(char *host_name, int prot, union all_addr *host_address, time_t ttd);
struct in_addr a_record_from_hosts(char *name, time_t now);
void cache_unhash_dhcp(void);
void dump_cache(time_t now);
#ifndef NO_ID
int cache_make_stat(struct txt_record *t);
#endif
char *cache_get_name(struct crec *crecp);
char *cache_get_cname_target(struct crec *crecp);
struct crec *cache_enumerate(int init);
int read_hostsfile(char *filename, unsigned int index, int cache_size, 
		   struct crec **rhash, int hashsz);

/* blockdata.c */
void blockdata_init(void);
void blockdata_report(void);
struct blockdata *blockdata_alloc(char *data, size_t len);
int blockdata_expand(struct blockdata *block, size_t oldlen,
		     char *data, size_t newlen);
void *blockdata_retrieve(struct blockdata *block, size_t len, void *data);
struct blockdata *blockdata_read(int fd, size_t len);
void blockdata_write(struct blockdata *block, size_t len, int fd);
void blockdata_free(struct blockdata *blocks);

/* domain.c */
char *get_domain(struct in_addr addr);
char *get_domain6(struct in6_addr *addr);
int is_name_synthetic(int flags, char *name, union all_addr *addr);
int is_rev_synth(int flag, union all_addr *addr, char *name);

/* rfc1035.c */
int extract_name(struct dns_header *header, size_t plen, unsigned char **pp, 
                 char *name, int isExtract, int extrabytes);
unsigned char *skip_name(unsigned char *ansp, struct dns_header *header, size_t plen, int extrabytes);
unsigned char *skip_questions(struct dns_header *header, size_t plen);
unsigned char *skip_section(unsigned char *ansp, int count, struct dns_header *header, size_t plen);
unsigned int extract_request(struct dns_header *header, size_t qlen, 
			       char *name, unsigned short *typep);
void setup_reply(struct dns_header *header, unsigned int flags, int ede);
int extract_addresses(struct dns_header *header, size_t qlen, char *name,
		      time_t now, struct ipsets *ipsets, struct ipsets *nftsets, int is_sign,
                      int check_rebind, int no_cache_dnssec, int secure, int *doctored);
#if defined(HAVE_CONNTRACK) && defined(HAVE_UBUS)
void report_addresses(struct dns_header *header, size_t len, u32 mark);
#endif
size_t answer_request(struct dns_header *header, char *limit, size_t qlen,  
		      struct in_addr local_addr, struct in_addr local_netmask, 
		      time_t now, int ad_reqd, int do_bit, int have_pseudoheader,
		      int *stale, int *filtered);
int check_for_bogus_wildcard(struct dns_header *header, size_t qlen, char *name, 
			     time_t now);
int check_for_ignored_address(struct dns_header *header, size_t qlen);
int check_for_local_domain(char *name, time_t now);
size_t resize_packet(struct dns_header *header, size_t plen, 
		  unsigned char *pheader, size_t hlen);
int add_resource_record(struct dns_header *header, char *limit, int *truncp,
			int nameoffset, unsigned char **pp, unsigned long ttl, 
			int *offset, unsigned short type, unsigned short class, char *format, ...);
int in_arpa_name_2_addr(char *namein, union all_addr *addrp);
int private_net(struct in_addr addr, int ban_localhost);

/* auth.c */
#ifdef HAVE_AUTH
size_t answer_auth(struct dns_header *header, char *limit, size_t qlen, 
		   time_t now, union mysockaddr *peer_addr, int local_query,
		   int do_bit, int have_pseudoheader);
int in_zone(struct auth_zone *zone, char *name, char **cut);
#endif

/* dnssec.c */
#ifdef HAVE_DNSSEC
size_t dnssec_generate_query(struct dns_header *header, unsigned char *end, char *name, int class, int type, int edns_pktsz);
int dnssec_validate_by_ds(time_t now, struct dns_header *header, size_t plen, char *name, char *keyname, int class);
int dnssec_validate_ds(time_t now, struct dns_header *header, size_t plen, char *name, char *keyname, int class);
int dnssec_validate_reply(time_t now, struct dns_header *header, size_t plen, char *name, char *keyname, int *class,
			  int check_unsigned, int *neganswer, int *nons, int *nsec_ttl);
int dnskey_keytag(int alg, int flags, unsigned char *key, int keylen);
size_t filter_rrsigs(struct dns_header *header, size_t plen);
int setup_timestamp(void);
int errflags_to_ede(int status);
#endif

/* hash_questions.c */
void hash_questions_init(void);
unsigned char *hash_questions(struct dns_header *header, size_t plen, char *name);

/* crypto.c */
const struct nettle_hash *hash_find(char *name);
int hash_init(const struct nettle_hash *hash, void **ctxp, unsigned char **digestp);
int verify(struct blockdata *key_data, unsigned int key_len, unsigned char *sig, size_t sig_len,
	   unsigned char *digest, size_t digest_len, int algo);
char *ds_digest_name(int digest);
char *algo_digest_name(int algo);
char *nsec3_digest_name(int digest);

/* util.c */
void rand_init(void);
unsigned short rand16(void);
u32 rand32(void);
u64 rand64(void);
int rr_on_list(struct rrlist *list, unsigned short rr);
int legal_hostname(char *name);
char *canonicalise(char *in, int *nomem);
unsigned char *do_rfc1035_name(unsigned char *p, char *sval, char *limit);
void *safe_malloc(size_t size);
void safe_strncpy(char *dest, const char *src, size_t size);
void safe_pipe(int *fd, int read_noblock);
void *whine_malloc(size_t size);
void *whine_realloc(void *ptr, size_t size);
int sa_len(union mysockaddr *addr);
int sockaddr_isequal(const union mysockaddr *s1, const union mysockaddr *s2);
int sockaddr_isnull(const union mysockaddr *s);
int hostname_order(const char *a, const char *b);
int hostname_isequal(const char *a, const char *b);
int hostname_issubdomain(char *a, char *b);
time_t dnsmasq_time(void);
u32 dnsmasq_milliseconds(void);
int netmask_length(struct in_addr mask);
int is_same_net(struct in_addr a, struct in_addr b, struct in_addr mask);
int is_same_net_prefix(struct in_addr a, struct in_addr b, int prefix);
int is_same_net6(struct in6_addr *a, struct in6_addr *b, int prefixlen);
u64 addr6part(struct in6_addr *addr);
void setaddr6part(struct in6_addr *addr, u64 host);
int retry_send(ssize_t rc);
void prettyprint_time(char *buf, unsigned int t);
int prettyprint_addr(union mysockaddr *addr, char *buf);
int parse_hex(char *in, unsigned char *out, int maxlen, 
	      unsigned int *wildcard_mask, int *mac_type);
int memcmp_masked(unsigned char *a, unsigned char *b, int len, 
		  unsigned int mask);
int expand_buf(struct iovec *iov, size_t size);
char *print_mac(char *buff, unsigned char *mac, int len);
int read_write(int fd, unsigned char *packet, int size, int rw);
void close_fds(long max_fd, int spare1, int spare2, int spare3);
int wildcard_match(const char* wildcard, const char* match);
int wildcard_matchn(const char* wildcard, const char* match, int num);
#ifdef HAVE_LINUX_NETWORK
int kernel_version(void);
#endif

/* log.c */
void die(char *message, char *arg1, int exit_code) ATTRIBUTE_NORETURN;
int log_start(struct passwd *ent_pw, int errfd);
int log_reopen(char *log_file);

void my_syslog(int priority, const char *format, ...);

void set_log_writer(void);
void check_log_writer(int force);
void flush_log(void);

/* option.c */
void read_opts (int argc, char **argv, char *compile_opts);
char *option_string(int prot, unsigned int opt, unsigned char *val, 
		    int opt_len, char *buf, int buf_len);
void reread_dhcp(void);
void read_servers_file(void);
void set_option_bool(unsigned int opt);
void reset_option_bool(unsigned int opt);
struct hostsfile *expand_filelist(struct hostsfile *list);
char *parse_server(char *arg, struct server_details *sdetails);
char *parse_server_addr(struct server_details *sdetails);
int parse_server_next(struct server_details *sdetails);
int option_read_dynfile(char *file, int flags);

/* forward.c */
void reply_query(int fd, time_t now);
void receive_query(struct listener *listen, time_t now);
unsigned char *tcp_request(int confd, time_t now,
			   union mysockaddr *local_addr, struct in_addr netmask, int auth_dns);
void server_gone(struct server *server);
int send_from(int fd, int nowild, char *packet, size_t len, 
	       union mysockaddr *to, union all_addr *source,
	       unsigned int iface);
void resend_query(void);
int allocate_rfd(struct randfd_list **fdlp, struct server *serv);
void free_rfds(struct randfd_list **fdlp);
int fast_retry(time_t now);

/* network.c */
int indextoname(int fd, int index, char *name);
int local_bind(int fd, union mysockaddr *addr, char *intname, unsigned int ifindex, int is_tcp);
void pre_allocate_sfds(void);
int reload_servers(char *fname);
void check_servers(int no_loop_call);
int enumerate_interfaces(int reset);
void create_wildcard_listeners(void);
void create_bound_listeners(int dienow);
void warn_bound_listeners(void);
void warn_wild_labels(void);
void warn_int_names(void);
int is_dad_listeners(void);
int iface_check(int family, union all_addr *addr, char *name, int *auth);
int loopback_exception(int fd, int family, union all_addr *addr, char *name);
int label_exception(int index, int family, union all_addr *addr);
int fix_fd(int fd);
int tcp_interface(int fd, int af);
int set_ipv6pktinfo(int fd);
#ifdef HAVE_DHCP6
void join_multicast(int dienow);
#endif
#if defined(HAVE_LINUX_NETWORK) || defined(HAVE_BSD_NETWORK)
void newaddress(time_t now);
#endif


/* dhcp.c */
#ifdef HAVE_DHCP
void dhcp_init(void);
void dhcp_packet(time_t now, int pxe_fd);
struct dhcp_context *address_available(struct dhcp_context *context, 
				       struct in_addr taddr,
				       struct dhcp_netid *netids);
struct dhcp_context *narrow_context(struct dhcp_context *context, 
				    struct in_addr taddr,
				    struct dhcp_netid *netids);
struct ping_result *do_icmp_ping(time_t now, struct in_addr addr,
				 unsigned int hash, int loopback);
int address_allocate(struct dhcp_context *context,
		     struct in_addr *addrp, unsigned char *hwaddr, int hw_len,
		     struct dhcp_netid *netids, time_t now, int loopback);
void dhcp_read_ethers(void);
struct dhcp_config *config_find_by_address(struct dhcp_config *configs, struct in_addr addr);
char *host_from_dns(struct in_addr addr);
#endif

/* lease.c */
#ifdef HAVE_DHCP
void lease_update_file(time_t now);
void lease_update_dns(int force);
void lease_init(time_t now);
struct dhcp_lease *lease4_allocate(struct in_addr addr);
#ifdef HAVE_DHCP6
struct dhcp_lease *lease6_allocate(struct in6_addr *addrp, int lease_type);
struct dhcp_lease *lease6_find(unsigned char *clid, int clid_len, 
			       int lease_type, unsigned int iaid, struct in6_addr *addr);
void lease6_reset(void);
struct dhcp_lease *lease6_find_by_client(struct dhcp_lease *first, int lease_type,
					 unsigned char *clid, int clid_len, unsigned int iaid);
struct dhcp_lease *lease6_find_by_addr(struct in6_addr *net, int prefix, u64 addr);
u64 lease_find_max_addr6(struct dhcp_context *context);
void lease_ping_reply(struct in6_addr *sender, unsigned char *packet, char *interface);
void lease_update_slaac(time_t now);
void lease_set_iaid(struct dhcp_lease *lease, unsigned int iaid);
void lease_make_duid(time_t now);
#endif
void lease_set_hwaddr(struct dhcp_lease *lease, const unsigned char *hwaddr,
		      const unsigned char *clid, int hw_len, int hw_type,
		      int clid_len, time_t now, int force);
void lease_set_hostname(struct dhcp_lease *lease, const char *name, int auth, char *domain, char *config_domain);
void lease_set_expires(struct dhcp_lease *lease, unsigned int len, time_t now);
void lease_set_interface(struct dhcp_lease *lease, int interface, time_t now);
struct dhcp_lease *lease_find_by_client(unsigned char *hwaddr, int hw_len, int hw_type,  
					unsigned char *clid, int clid_len);
struct dhcp_lease *lease_find_by_addr(struct in_addr addr);
struct in_addr lease_find_max_addr(struct dhcp_context *context);
void lease_prune(struct dhcp_lease *target, time_t now);
void lease_update_from_configs(void);
int do_script_run(time_t now);
void rerun_scripts(void);
void lease_find_interfaces(time_t now);
#ifdef HAVE_SCRIPT
void lease_add_extradata(struct dhcp_lease *lease, unsigned char *data, 
			 unsigned int len, int delim);
#endif
#endif

/* rfc2131.c */
#ifdef HAVE_DHCP
size_t dhcp_reply(struct dhcp_context *context, char *iface_name, int int_index,
		  size_t sz, time_t now, int unicast_dest, int loopback,
		  int *is_inform, int pxe, struct in_addr fallback, time_t recvtime);
unsigned char *extended_hwaddr(int hwtype, int hwlen, unsigned char *hwaddr, 
			       int clid_len, unsigned char *clid, int *len_out);
#endif

/* dnsmasq.c */
#ifdef HAVE_DHCP
int make_icmp_sock(void);
int icmp_ping(struct in_addr addr);
int delay_dhcp(time_t start, int sec, int fd, uint32_t addr, unsigned short id);
#endif
void queue_event(int event);
void send_alarm(time_t event, time_t now);
void send_event(int fd, int event, int data, char *msg);
void clear_cache_and_reload(time_t now);

/* netlink.c */
#ifdef HAVE_LINUX_NETWORK
char *netlink_init(void);
void netlink_multicast(void);
#endif

/* bpf.c */
#ifdef HAVE_BSD_NETWORK
void init_bpf(void);
void send_via_bpf(struct dhcp_packet *mess, size_t len,
		  struct in_addr iface_addr, struct ifreq *ifr);
void route_init(void);
void route_sock(void);
#endif

/* bpf.c or netlink.c */
/************ Pi-hole modification ************/
// We need to skip this function declaration
// when compiling FTLDNS code as it is not
// a valid prototype such that this line
// would throw an error when compiling
// dnsmasq_interface.c
#if !defined(FTLDNS)
/**********************************************/
int iface_enumerate(int family, void *parm, int (callback)());
/************ Pi-hole modification ************/
#endif
/**********************************************/

/* dbus.c */
#ifdef HAVE_DBUS
char *dbus_init(void);
void check_dbus_listeners(void);
void set_dbus_listeners(void);
#  ifdef HAVE_DHCP
void emit_dbus_signal(int action, struct dhcp_lease *lease, char *hostname);
#  endif
#endif

/* ubus.c */
#ifdef HAVE_UBUS
char *ubus_init(void);
void set_ubus_listeners(void);
void check_ubus_listeners(void);
void ubus_event_bcast(const char *type, const char *mac, const char *ip, const char *name, const char *interface);
#  ifdef HAVE_CONNTRACK
void ubus_event_bcast_connmark_allowlist_refused(u32 mark, const char *name);
void ubus_event_bcast_connmark_allowlist_resolved(u32 mark, const char *pattern, const char *ip, u32 ttl);
#  endif
#endif

/* ipset.c */
#ifdef HAVE_IPSET
void ipset_init(void);
int add_to_ipset(const char *setname, const union all_addr *ipaddr, int flags, int remove);
#endif

/* nftset.c */
#ifdef HAVE_NFTSET
void nftset_init(void);
int add_to_nftset(const char *setpath, const union all_addr *ipaddr, int flags, int remove);
#endif

/* pattern.c */
#ifdef HAVE_CONNTRACK
int is_valid_dns_name(const char *value);
int is_valid_dns_name_pattern(const char *value);
int is_dns_name_matching_pattern(const char *name, const char *pattern);
#endif

/* helper.c */
#if defined(HAVE_SCRIPT)
int create_helper(int event_fd, int err_fd, uid_t uid, gid_t gid, long max_fd);
void helper_write(void);
void queue_script(int action, struct dhcp_lease *lease, 
		  char *hostname, time_t now);
#ifdef HAVE_TFTP
void queue_tftp(off_t file_len, char *filename, union mysockaddr *peer);
#endif
void queue_arp(int action, unsigned char *mac, int maclen,
	       int family, union all_addr *addr);
int helper_buf_empty(void);
#ifdef HAVE_DHCP6
void queue_relay_snoop(struct in6_addr *client, int if_index, struct in6_addr *prefix, int prefix_len);
#endif
#endif

/* tftp.c */
#ifdef HAVE_TFTP
void tftp_request(struct listener *listen, time_t now);
void check_tftp_listeners(time_t now);
int do_tftp_script_run(void);
#endif

/* conntrack.c */
#ifdef HAVE_CONNTRACK
int get_incoming_mark(union mysockaddr *peer_addr, union all_addr *local_addr,
		      int istcp, unsigned int *markp);
#endif

/* dhcp6.c */
#ifdef HAVE_DHCP6
void dhcp6_init(void);
void dhcp6_packet(time_t now);
struct dhcp_context *address6_allocate(struct dhcp_context *context,  unsigned char *clid, int clid_len, int temp_addr,
				       unsigned int iaid, int serial, struct dhcp_netid *netids, int plain_range, struct in6_addr *ans);
struct dhcp_context *address6_available(struct dhcp_context *context, 
					struct in6_addr *taddr,
					struct dhcp_netid *netids,
					int plain_range);
struct dhcp_context *address6_valid(struct dhcp_context *context, 
				    struct in6_addr *taddr,
				    struct dhcp_netid *netids,
				    int plain_range);
struct dhcp_config *config_find_by_address6(struct dhcp_config *configs, struct in6_addr *net, 
					    int prefix, struct in6_addr *addr);
void make_duid(time_t now);
void dhcp_construct_contexts(time_t now);
void get_client_mac(struct in6_addr *client, int iface, unsigned char *mac, 
		    unsigned int *maclenp, unsigned int *mactypep, time_t now);
#endif
  
/* rfc3315.c */
#ifdef HAVE_DHCP6
unsigned short dhcp6_reply(struct dhcp_context *context, int interface, char *iface_name,  
			   struct in6_addr *fallback, struct in6_addr *ll_addr, struct in6_addr *ula_addr,
			   size_t sz, struct in6_addr *client_addr, time_t now);
int relay_upstream6(int iface_index, ssize_t sz, struct in6_addr *peer_address, 
		     u32 scope_id, time_t now);

int relay_reply6( struct sockaddr_in6 *peer, ssize_t sz, char *arrival_interface);
#  ifdef HAVE_SCRIPT
int do_snoop_script_run(void);
#  endif
#endif

/* dhcp-common.c */
#ifdef HAVE_DHCP
void dhcp_common_init(void);
ssize_t recv_dhcp_packet(int fd, struct msghdr *msg);
struct dhcp_netid *run_tag_if(struct dhcp_netid *tags);
struct dhcp_netid *option_filter(struct dhcp_netid *tags, struct dhcp_netid *context_tags,
				 struct dhcp_opt *opts);
int match_netid(struct dhcp_netid *check, struct dhcp_netid *pool, int tagnotneeded);
char *strip_hostname(char *hostname);
void log_tags(struct dhcp_netid *netid, u32 xid);
int match_bytes(struct dhcp_opt *o, unsigned char *p, int len);
void dhcp_update_configs(struct dhcp_config *configs);
void display_opts(void);
int lookup_dhcp_opt(int prot, char *name);
int lookup_dhcp_len(int prot, int val);
struct dhcp_config *find_config(struct dhcp_config *configs,
				struct dhcp_context *context,
				unsigned char *clid, int clid_len,
				unsigned char *hwaddr, int hw_len, 
				int hw_type, char *hostname,
				struct dhcp_netid *filter);
int config_has_mac(struct dhcp_config *config, unsigned char *hwaddr, int len, int type);
#ifdef HAVE_LINUX_NETWORK
char *whichdevice(void);
int bind_dhcp_devices(char *bound_device);
#endif
#  ifdef HAVE_DHCP6
void display_opts6(void);
#  endif
void log_context(int family, struct dhcp_context *context);
void log_relay(int family, struct dhcp_relay *relay);
#endif

/* outpacket.c */
#ifdef HAVE_DHCP6
void end_opt6(int container);
void reset_counter(void);
int save_counter(int newval);
void *expand(size_t headroom);
int new_opt6(int opt);
void *put_opt6(void *data, size_t len);
void put_opt6_long(unsigned int val);
void put_opt6_short(unsigned int val);
void put_opt6_char(unsigned int val);
void put_opt6_string(char *s);
#endif

/* radv.c */
#ifdef HAVE_DHCP6
void ra_init(time_t now);
void icmp6_packet(time_t now);
time_t periodic_ra(time_t now);
void ra_start_unsolicited(time_t now, struct dhcp_context *context);
#endif

/* slaac.c */ 
#ifdef HAVE_DHCP6
void slaac_add_addrs(struct dhcp_lease *lease, time_t now, int force);
time_t periodic_slaac(time_t now, struct dhcp_lease *leases);
void slaac_ping_reply(struct in6_addr *sender, unsigned char *packet, char *interface, struct dhcp_lease *leases);
#endif

/* loop.c */
#ifdef HAVE_LOOP
void loop_send_probes(void);
int detect_loop(char *query, int type);
#endif

/* inotify.c */
#ifdef HAVE_INOTIFY
void inotify_dnsmasq_init(void);
int inotify_check(time_t now);
void set_dynamic_inotify(int flag, int total_size, struct crec **rhash, int revhashsz);
#endif

/* poll.c */
void poll_reset(void);
int poll_check(int fd, short event);
void poll_listen(int fd, short event);
int do_poll(int timeout);

/* rrfilter.c */
size_t rrfilter(struct dns_header *header, size_t *plen, int mode);
short *rrfilter_desc(int type);
int expand_workspace(unsigned char ***wkspc, int *szp, int new);
int to_wire(char *name);
void from_wire(char *name);
/* modes. */
#define RRFILTER_EDNS0   0
#define RRFILTER_DNSSEC  1
#define RRFILTER_CONF    2

/* edns0.c */
unsigned char *find_pseudoheader(struct dns_header *header, size_t plen,
				   size_t *len, unsigned char **p, int *is_sign, int *is_last);
size_t add_pseudoheader(struct dns_header *header, size_t plen, unsigned char *limit, 
			unsigned short udp_sz, int optno, unsigned char *opt, size_t optlen, int set_do, int replace);
size_t add_do_bit(struct dns_header *header, size_t plen, unsigned char *limit);
size_t add_edns0_config(struct dns_header *header, size_t plen, unsigned char *limit, 
			union mysockaddr *source, time_t now, int *cacheable);
int check_source(struct dns_header *header, size_t plen, unsigned char *pseudoheader, union mysockaddr *peer);

/* arp.c */
int find_mac(union mysockaddr *addr, unsigned char *mac, int lazy, time_t now);
int do_arp_script_run(void);

/* dump.c */
#ifdef HAVE_DUMPFILE
void dump_init(void);
void dump_packet_udp(int mask, void *packet, size_t len, union mysockaddr *src,
		     union mysockaddr *dst, int fd);
void dump_packet_icmp(int mask, void *packet, size_t len, union mysockaddr *src,
		      union mysockaddr *dst);
#endif

/* domain-match.c */
void build_server_array(void);
int lookup_domain(char *qdomain, int flags, int *lowout, int *highout);
int filter_servers(int seed, int flags, int *lowout, int *highout);
int is_local_answer(time_t now, int first, char *name);
size_t make_local_answer(int flags, int gotname, size_t size, struct dns_header *header,
			 char *name, char *limit, int first, int last, int ede);
int server_samegroup(struct server *a, struct server *b);
#ifdef HAVE_DNSSEC
int dnssec_server(struct server *server, char *keyname, int *firstp, int *lastp);
#endif
void mark_servers(int flag);
void cleanup_servers(void);
int add_update_server(int flags,
		      union mysockaddr *addr,
		      union mysockaddr *source_addr,
		      const char *interface,
		      const char *domain,
		      union all_addr *local_addr); 

// Pi-hole modification
const char *edestr(int ede);
extern volatile char FTL_terminate;<|MERGE_RESOLUTION|>--- conflicted
+++ resolved
@@ -1319,25 +1319,8 @@
 void next_uid(struct crec *crecp);
 /********************************************* Pi-hole modification ***********************************************/
 #define log_query(flags,name,addr,arg,type) _log_query(flags, name, addr, arg, type, __FILE__, __LINE__)
-<<<<<<< HEAD
 void _log_query(unsigned int flags, char *name, union all_addr *addr, char *arg, unsigned short type, const char* file, const int line);
 #include "../metrics.h"
-=======
-void _log_query(unsigned int flags, char *name, union all_addr *addr, char *arg, unsigned short type, const char* file, const int line); 
-struct cache_info {
-  struct valid {
-    int ipv4;
-    int ipv6;
-    int cname;
-    int ds;
-    int dnskey;
-    int other;
-  } valid;
-  int expired;
-  int immortal;
-};
-void get_dnsmasq_cache_info(struct cache_info *ci);
->>>>>>> fa2aeccc
 /******************************************************************************************************************/
 char *record_source(unsigned int index);
 int cache_find_non_terminal(char *name, time_t now);

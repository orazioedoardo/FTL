/* Pi-hole: A black hole for Internet advertisements
*  (c) 2017 Pi-hole, LLC (https://pi-hole.net)
*  Network-wide ad blocking via your own hardware.
*
*  FTL Engine
*  Global definitions
*
*  This file is copyright under the latest version of the EUPL.
*  Please see LICENSE file for your rights under this license. */
#ifndef FTL_H
#define FTL_H

#define __USE_XOPEN
#define _GNU_SOURCE
#include <stdio.h>
// variable argument lists
#include <stdarg.h>
#include <stdlib.h>
#include <signal.h>
#include <stdbool.h>
#include <unistd.h>
#include <sys/types.h>
#include <sys/stat.h>
#include <string.h>
#include <time.h>
#include <sys/time.h>
#include <sys/socket.h>
// struct sockaddr_in
#include <netinet/in.h>
// char* inet_ntoa(struct in_addr in)
#include <arpa/inet.h>
// getnameinfo();
#include <netdb.h>
#include <errno.h>
#include <pthread.h>
#include <sys/prctl.h>
//#include <math.h>
#include <pwd.h>
// syslog
#include <syslog.h>
// tolower()
#include <ctype.h>
// Unix socket
#include <sys/un.h>
// Interfaces
#include <ifaddrs.h>
#include <net/if.h>

// Define MIN and MAX macros, use them only when x and y are of the same type
#define MAX(x,y) (((x) > (y)) ? (x) : (y))
// MIN(x,y) is already defined in dnsmasq.h

#define SOCKETBUFFERLEN 1024

// How often do we garbage collect (to ensure we only have data fitting to the MAXLOGAGE defined above)? [seconds]
// Default: 3600 (once per hour)
#define GCinterval 3600

// Delay applied to the garbage collecting [seconds]
// Default: -60 (one minute before a full hour)
#define GCdelay (-60)

// How many client connection do we accept at once?
#define MAXCONNS 255

// Over how many queries do we iterate at most when trying to find a match?
#define MAXITER 1000

// How many hours do we want to store in FTL's memory? [hours]
#define MAXLOGAGE 24

// Interval for overTime data [seconds]
// Default: 600 (10 minute intervals)
#define OVERTIME_INTERVAL 600

// How many overTime slots do we need?
// (24+1) hours * number of intervals per hour
// We need to be able to hold 25 hours as we need some reserve
// due to that GC is only running once an hours so the shown data
// can be 24 hours + 59 minutes
#define OVERTIME_SLOTS ((MAXLOGAGE+1)*3600/OVERTIME_INTERVAL)

// Interval for resolving NEW client and upstream server host names [seconds]
// Default: 60 (once every minute)
#define RESOLVE_INTERVAL 60

// Interval for re-resolving ALL known host names [seconds]
// Default: 3600 (once every hour)
#define RERESOLVE_INTERVAL 3600

// Privacy mode constants
#define HIDDEN_DOMAIN "hidden"
#define HIDDEN_CLIENT "0.0.0.0"

// Used to check memory integrity in various structs
#define MAGICBYTE 0x57

// Some magic database constants
#define DB_FAILED -2
#define DB_NODATA -1

// FTLDNS enums
enum { QUERIES, FORWARDED, CLIENTS, DOMAINS, OVERTIME, WILDCARD };
enum { DNSSEC_UNSPECIFIED, DNSSEC_SECURE, DNSSEC_INSECURE, DNSSEC_BOGUS, DNSSEC_ABANDONED, DNSSEC_UNKNOWN };
enum { QUERY_UNKNOWN, QUERY_GRAVITY, QUERY_FORWARDED, QUERY_CACHE, QUERY_WILDCARD, QUERY_BLACKLIST, QUERY_EXTERNAL_BLOCKED_IP, QUERY_EXTERNAL_BLOCKED_NULL, QUERY_EXTERNAL_BLOCKED_NXRA };
enum { TYPE_A = 1, TYPE_AAAA, TYPE_ANY, TYPE_SRV, TYPE_SOA, TYPE_PTR, TYPE_TXT, TYPE_MAX };
enum { REPLY_UNKNOWN, REPLY_NODATA, REPLY_NXDOMAIN, REPLY_CNAME, REPLY_IP, REPLY_DOMAIN, REPLY_RRNAME, REPLY_SERVFAIL, REPLY_REFUSED, REPLY_NOTIMP, REPLY_OTHER };
enum { PRIVACY_SHOW_ALL = 0, PRIVACY_HIDE_DOMAINS, PRIVACY_HIDE_DOMAINS_CLIENTS, PRIVACY_MAXIMUM, PRIVACY_NOSTATS };
enum { MODE_IP, MODE_NX, MODE_NULL, MODE_IP_NODATA_AAAA, MODE_NODATA };
enum { GRAVITY_LIST, BLACK_LIST, WHITE_LIST, REGEX_LIST, UNKNOWN_LIST };
<<<<<<< HEAD
enum {
  DEBUG_DATABASE   = (1 << 0),  /* 00000000 00000001 */
  DEBUG_NETWORKING = (1 << 1),  /* 00000000 00000010 */
  DEBUG_LOCKS      = (1 << 2),  /* 00000000 00000100 */
  DEBUG_QUERIES    = (1 << 3),  /* 00000000 00001000 */
  DEBUG_FLAGS      = (1 << 4),  /* 00000000 00010000 */
  DEBUG_SHMEM      = (1 << 5),  /* 00000000 00100000 */
  DEBUG_GC         = (1 << 6),  /* 00000000 01000000 */
  DEBUG_ARP        = (1 << 7),  /* 00000000 10000000 */
  DEBUG_REGEX      = (1 << 8),  /* 00000001 00000000 */
  DEBUG_API        = (1 << 9),  /* 00000010 00000000 */
  DEBUG_OVERTIME   = (1 << 10), /* 00000100 00000000 */
  DEBUG_EXTBLOCKED = (1 << 11), /* 00001000 00000000 */
  DEBUG_CAPS       = (1 << 12), /* 00010000 00000000 */
};

// Database table "ftl"
enum { DB_VERSION, DB_LASTTIMESTAMP, DB_FIRSTCOUNTERTIMESTAMP };
// Database table "counters"
enum { DB_TOTALQUERIES, DB_BLOCKEDQUERIES };

typedef struct {
	int queries;
	int blocked;
	int cached;
	int unknown;
	int forwarded;
	int clients;
	int domains;
	int queries_MAX;
	int forwarded_MAX;
	int clients_MAX;
	int domains_MAX;
	int strings_MAX;
	int gravity;
	int gravity_conf;
	int querytype[TYPE_MAX-1];
	int forwardedqueries;
	int reply_NODATA;
	int reply_NXDOMAIN;
	int reply_CNAME;
	int reply_IP;
	int reply_domain;
} countersStruct;

// Dynamic structs
typedef struct {
	unsigned char magic;
	unsigned char type;
	unsigned char status;
	unsigned char privacylevel;
	unsigned char reply;
	unsigned char dnssec;
	time_t timestamp;
	int domainID;
	int clientID;
	int forwardID;
	int id; // the ID is a (signed) int in dnsmasq, so no need for a long int here
	unsigned long response; // saved in units of 1/10 milliseconds (1 = 0.1ms, 2 = 0.2ms, 2500 = 250.0ms, etc.)
	int64_t db;
	unsigned int timeidx;
	bool complete;
} queriesData;

typedef struct {
	unsigned char magic;
	size_t ippos;
	size_t namepos;
	int count;
	int failed;
	bool new;
} forwardedData;

typedef struct {
	unsigned char magic;
	size_t ippos;
	size_t namepos;
	time_t lastQuery;
	int count;
	int blockedcount;
	int overTime[OVERTIME_SLOTS];
	unsigned int numQueriesARP;
	bool new;
} clientsData;

typedef struct {
	unsigned char magic;
	unsigned char regexmatch;
	size_t domainpos;
	int count;
	int blockedcount;
} domainsData;

typedef struct {
	unsigned char magic;
	time_t timestamp;
	int total;
	int blocked;
	int cached;
	int forwarded;
	int querytypedata[TYPE_MAX-1];
} overTimeData;

typedef struct {
	char **domains;
	int count;
} whitelistStruct;

typedef struct {
	int version;
	unsigned int global_shm_counter;
	unsigned int next_str_pos;
} ShmSettings;
=======
>>>>>>> 5c75fc3e

// Use out own memory handling functions that will detect possible errors
// and report accordingly in the log. This will make debugging FTL crashs
// caused by insufficient memory or by code bugs (not properly dealing
// with NULL pointers) much easier.
#define free(param) FTLfree(param, __FILE__,  __FUNCTION__,  __LINE__)
#define lib_strdup() strdup()
#undef strdup
#define strdup(param) FTLstrdup(param, __FILE__,  __FUNCTION__,  __LINE__)
#define calloc(p1,p2) FTLcalloc(p1,p2, __FILE__,  __FUNCTION__,  __LINE__)
#define realloc(p1,p2) FTLrealloc(p1,p2, __FILE__,  __FUNCTION__,  __LINE__)

extern pthread_t telnet_listenthreadv4;
extern pthread_t telnet_listenthreadv6;
extern pthread_t socket_listenthread;
extern pthread_t DBthread;
extern pthread_t GCthread;
extern pthread_t DNSclientthread;

#endif // FTL_H<|MERGE_RESOLUTION|>--- conflicted
+++ resolved
@@ -108,122 +108,6 @@
 enum { PRIVACY_SHOW_ALL = 0, PRIVACY_HIDE_DOMAINS, PRIVACY_HIDE_DOMAINS_CLIENTS, PRIVACY_MAXIMUM, PRIVACY_NOSTATS };
 enum { MODE_IP, MODE_NX, MODE_NULL, MODE_IP_NODATA_AAAA, MODE_NODATA };
 enum { GRAVITY_LIST, BLACK_LIST, WHITE_LIST, REGEX_LIST, UNKNOWN_LIST };
-<<<<<<< HEAD
-enum {
-  DEBUG_DATABASE   = (1 << 0),  /* 00000000 00000001 */
-  DEBUG_NETWORKING = (1 << 1),  /* 00000000 00000010 */
-  DEBUG_LOCKS      = (1 << 2),  /* 00000000 00000100 */
-  DEBUG_QUERIES    = (1 << 3),  /* 00000000 00001000 */
-  DEBUG_FLAGS      = (1 << 4),  /* 00000000 00010000 */
-  DEBUG_SHMEM      = (1 << 5),  /* 00000000 00100000 */
-  DEBUG_GC         = (1 << 6),  /* 00000000 01000000 */
-  DEBUG_ARP        = (1 << 7),  /* 00000000 10000000 */
-  DEBUG_REGEX      = (1 << 8),  /* 00000001 00000000 */
-  DEBUG_API        = (1 << 9),  /* 00000010 00000000 */
-  DEBUG_OVERTIME   = (1 << 10), /* 00000100 00000000 */
-  DEBUG_EXTBLOCKED = (1 << 11), /* 00001000 00000000 */
-  DEBUG_CAPS       = (1 << 12), /* 00010000 00000000 */
-};
-
-// Database table "ftl"
-enum { DB_VERSION, DB_LASTTIMESTAMP, DB_FIRSTCOUNTERTIMESTAMP };
-// Database table "counters"
-enum { DB_TOTALQUERIES, DB_BLOCKEDQUERIES };
-
-typedef struct {
-	int queries;
-	int blocked;
-	int cached;
-	int unknown;
-	int forwarded;
-	int clients;
-	int domains;
-	int queries_MAX;
-	int forwarded_MAX;
-	int clients_MAX;
-	int domains_MAX;
-	int strings_MAX;
-	int gravity;
-	int gravity_conf;
-	int querytype[TYPE_MAX-1];
-	int forwardedqueries;
-	int reply_NODATA;
-	int reply_NXDOMAIN;
-	int reply_CNAME;
-	int reply_IP;
-	int reply_domain;
-} countersStruct;
-
-// Dynamic structs
-typedef struct {
-	unsigned char magic;
-	unsigned char type;
-	unsigned char status;
-	unsigned char privacylevel;
-	unsigned char reply;
-	unsigned char dnssec;
-	time_t timestamp;
-	int domainID;
-	int clientID;
-	int forwardID;
-	int id; // the ID is a (signed) int in dnsmasq, so no need for a long int here
-	unsigned long response; // saved in units of 1/10 milliseconds (1 = 0.1ms, 2 = 0.2ms, 2500 = 250.0ms, etc.)
-	int64_t db;
-	unsigned int timeidx;
-	bool complete;
-} queriesData;
-
-typedef struct {
-	unsigned char magic;
-	size_t ippos;
-	size_t namepos;
-	int count;
-	int failed;
-	bool new;
-} forwardedData;
-
-typedef struct {
-	unsigned char magic;
-	size_t ippos;
-	size_t namepos;
-	time_t lastQuery;
-	int count;
-	int blockedcount;
-	int overTime[OVERTIME_SLOTS];
-	unsigned int numQueriesARP;
-	bool new;
-} clientsData;
-
-typedef struct {
-	unsigned char magic;
-	unsigned char regexmatch;
-	size_t domainpos;
-	int count;
-	int blockedcount;
-} domainsData;
-
-typedef struct {
-	unsigned char magic;
-	time_t timestamp;
-	int total;
-	int blocked;
-	int cached;
-	int forwarded;
-	int querytypedata[TYPE_MAX-1];
-} overTimeData;
-
-typedef struct {
-	char **domains;
-	int count;
-} whitelistStruct;
-
-typedef struct {
-	int version;
-	unsigned int global_shm_counter;
-	unsigned int next_str_pos;
-} ShmSettings;
-=======
->>>>>>> 5c75fc3e
 
 // Use out own memory handling functions that will detect possible errors
 // and report accordingly in the log. This will make debugging FTL crashs

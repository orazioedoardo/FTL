/* Pi-hole: A black hole for Internet advertisements
*  (c) 2017 Pi-hole, LLC (https://pi-hole.net)
*  Network-wide ad blocking via your own hardware.
*
*  FTL Engine
*  Query processing routines
*
*  This file is copyright under the latest version of the EUPL.
*  Please see LICENSE file for your rights under this license. */

#include "FTL.h"

// converts upper to lower case, and leaves other characters unchanged
void strtolower(char *str)
{
	int i = 0;
	while(str[i]){ str[i] = tolower(str[i]); i++; }
}

void gettimestamp(int *querytimestamp, int *overTimetimestamp)
{
	// Get current time
	*querytimestamp = (int)time(NULL);

	// Floor timestamp to the beginning of 10 minutes interval
	// and add 5 minutes to center it in the interval
	*overTimetimestamp = *querytimestamp-(*querytimestamp%600)+300;
}

int findOverTimeID(int overTimetimestamp)
{
	int timeidx = -1, i;
	// Check struct size
	memory_check(OVERTIME);
	if(counters->overTime > 0)
		validate_access("overTime", counters->overTime-1, true, __LINE__, __FUNCTION__, __FILE__);
	for(i=0; i < counters->overTime; i++)
	{
		if(overTime[i].timestamp == overTimetimestamp)
			return i;
	}
	// We loop over this to fill potential data holes with zeros
	int nexttimestamp = 0;
	if(counters->overTime != 0)
	{
		validate_access("overTime", counters->overTime-1, false, __LINE__, __FUNCTION__, __FILE__);
		nexttimestamp = overTime[counters->overTime-1].timestamp + 600;
	}
	else
	{
		nexttimestamp = overTimetimestamp;
	}

	// Fill potential holes in the overTime struct (may happen
	// if there haven't been any queries within a time interval)
	while(overTimetimestamp >= nexttimestamp)
	{
		// Check struct size
		memory_check(OVERTIME);
		timeidx = counters->overTime;
		validate_access("overTime", timeidx, false, __LINE__, __FUNCTION__, __FILE__);
		// Set magic byte
		overTime[timeidx].magic = MAGICBYTE;
		overTime[timeidx].timestamp = nexttimestamp;
		overTime[timeidx].total = 0;
		overTime[timeidx].blocked = 0;
		overTime[timeidx].cached = 0;
		// overTime[timeidx].querytypedata is static
		counters->overTime++;

		// Create new overTime slot in client shared memory
		addOverTimeClientSlot();

		// Update time stamp for next loop interaction
		if(counters->overTime != 0)
		{
			validate_access("overTime", counters->overTime-1, false, __LINE__, __FUNCTION__, __FILE__);
			nexttimestamp = overTime[counters->overTime-1].timestamp + 600;
		}
	}

	// Ensure that we don't return negative time indices. This may happen
	// when the system time is getting corrected backwards since FTL started
	if(timeidx < 0)
		timeidx = 0;

	return timeidx;
}

int findForwardID(const char * forward, bool count)
{
	int i, forwardID = -1;
	if(counters->forwarded > 0)
		validate_access("forwarded", counters->forwarded-1, true, __LINE__, __FUNCTION__, __FILE__);
	// Go through already knows forward servers and see if we used one of those
	for(i=0; i < counters->forwarded; i++)
	{
		if(strcmp(getstr(forwarded[i].ippos), forward) == 0)
		{
			forwardID = i;
			if(count) forwarded[forwardID].count++;
			return forwardID;
		}
	}
	// This forward server is not known
	// Store ID
	forwardID = counters->forwarded;
	logg("New forward server: %s (%i/%u)", forward, forwardID, counters->forwarded_MAX);

	// Check struct size
	memory_check(FORWARDED);

	validate_access("forwarded", forwardID, false, __LINE__, __FUNCTION__, __FILE__);
	// Set magic byte
	forwarded[forwardID].magic = MAGICBYTE;
	// Initialize its counter
	if(count)
		forwarded[forwardID].count = 1;
	else
		forwarded[forwardID].count = 0;
	// Save forward destination IP address
	forwarded[forwardID].ippos = addstr(forward);
	forwarded[forwardID].failed = 0;
	// Initialize forward hostname
	// Due to the nature of us being the resolver,
	// the actual resolving of the host name has
	// to be done separately to be non-blocking
	forwarded[forwardID].new = true;
	forwarded[forwardID].namepos = 0; // 0 -> string with length zero
	// Increase counter by one
	counters->forwarded++;

	return forwardID;
}

int findDomainID(const char *domain)
{
	int i;
	if(counters->domains > 0)
		validate_access("domains", counters->domains-1, true, __LINE__, __FUNCTION__, __FILE__);
	for(i=0; i < counters->domains; i++)
	{
		// Quick test: Does the domain start with the same character?
		if(getstr(domains[i].domainpos)[0] != domain[0])
			continue;

		// If so, compare the full domain using strcmp
		if(strcmp(getstr(domains[i].domainpos), domain) == 0)
		{
			domains[i].count++;
			return i;
		}
	}

	// If we did not return until here, then this domain is not known
	// Store ID
	int domainID = counters->domains;

	// Check struct size
	memory_check(DOMAINS);

	validate_access("domains", domainID, false, __LINE__, __FUNCTION__, __FILE__);
	// Set magic byte
	domains[domainID].magic = MAGICBYTE;
	// Set its counter to 1
	domains[domainID].count = 1;
	// Set blocked counter to zero
	domains[domainID].blockedcount = 0;
	// Store domain name - no need to check for NULL here as it doesn't harm
	domains[domainID].domainpos = addstr(domain);
	// RegEx needs to be evaluated for this new domain
	domains[domainID].regexmatch = REGEX_UNKNOWN;
	// Increase counter by one
	counters->domains++;

	return domainID;
}

int findClientID(const char *client, bool count)
{
	int i;
	// Compare content of client against known client IP addresses
	if(counters->clients > 0)
		validate_access("clients", counters->clients-1, true, __LINE__, __FUNCTION__, __FILE__);
	for(i=0; i < counters->clients; i++)
	{
		// Quick test: Does the clients IP start with the same character?
		if(getstr(clients[i].ippos)[0] != client[0])
			continue;

		// If so, compare the full IP using strcmp
		if(strcmp(getstr(clients[i].ippos), client) == 0)
		{
			// Add one if count == true (do not add one, e.g., during ARP table processing)
			if(count) clients[i].count++;
			return i;
		}
	}

	// Return -1 (= not found) if count is false ...
	if(!count)
		return -1;
	// ... otherwise proceed with adding a new client entry

	// If we did not return until here, then this client is definitely new
	// Store ID
	int clientID = counters->clients;

	// Check struct size
	memory_check(CLIENTS);

	validate_access("clients", clientID, false, __LINE__, __FUNCTION__, __FILE__);
	// Set magic byte
	clients[clientID].magic = MAGICBYTE;
	// Set its counter to 1
	clients[clientID].count = 1;
	// Initialize blocked count to zero
	clients[clientID].blockedcount = 0;
	// Store client IP - no need to check for NULL here as it doesn't harm
	clients[clientID].ippos = addstr(client);
	// Initialize client hostname
	// Due to the nature of us being the resolver,
	// the actual resolving of the host name has
	// to be done separately to be non-blocking
	clients[clientID].new = true;
	clients[clientID].namepos = 0;
<<<<<<< HEAD
	// No query seen so far
	clients[clientID].lastQuery = 0;
	clients[clientID].numQueriesARP = 0;
	// Increase counter by one
	counters->clients++;
=======
>>>>>>> ee4925af

	// Create new overTime client data
	newOverTimeClient(clientID);

	// Increase counter by one
	counters->clients++;

	return clientID;
}

bool isValidIPv4(const char *addr)
{
	struct sockaddr_in sa;
	return inet_pton(AF_INET, addr, &(sa.sin_addr)) != 0;
}

bool isValidIPv6(const char *addr)
{
	struct sockaddr_in6 sa;
	return inet_pton(AF_INET6, addr, &(sa.sin6_addr)) != 0;
}

// Privacy-level sensitive subroutine that returns the domain name
// only when appropriate for the requested query
char *getDomainString(int queryID)
{
	if(queries[queryID].privacylevel < PRIVACY_HIDE_DOMAINS)
	{
		validate_access("domains", queries[queryID].domainID, true, __LINE__, __FUNCTION__, __FILE__);
		return getstr(domains[queries[queryID].domainID].domainpos);
	}
	else
		return HIDDEN_DOMAIN;
}

// Privacy-level sensitive subroutine that returns the client IP
// only when appropriate for the requested query
char *getClientIPString(int queryID)
{
	if(queries[queryID].privacylevel < PRIVACY_HIDE_DOMAINS_CLIENTS)
	{
		validate_access("clients", queries[queryID].clientID, true, __LINE__, __FUNCTION__, __FILE__);
		return getstr(clients[queries[queryID].clientID].ippos);
	}
	else
		return HIDDEN_CLIENT;
}

// Privacy-level sensitive subroutine that returns the client host name
// only when appropriate for the requested query
char *getClientNameString(int queryID)
{
	if(queries[queryID].privacylevel < PRIVACY_HIDE_DOMAINS_CLIENTS)
	{
		validate_access("clients", queries[queryID].clientID, true, __LINE__, __FUNCTION__, __FILE__);
		return getstr(clients[queries[queryID].clientID].namepos);
	}
	else
		return HIDDEN_CLIENT;
}<|MERGE_RESOLUTION|>--- conflicted
+++ resolved
@@ -224,14 +224,11 @@
 	// to be done separately to be non-blocking
 	clients[clientID].new = true;
 	clients[clientID].namepos = 0;
-<<<<<<< HEAD
 	// No query seen so far
 	clients[clientID].lastQuery = 0;
 	clients[clientID].numQueriesARP = 0;
 	// Increase counter by one
 	counters->clients++;
-=======
->>>>>>> ee4925af
 
 	// Create new overTime client data
 	newOverTimeClient(clientID);

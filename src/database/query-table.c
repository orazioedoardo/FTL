--- conflicted
+++ resolved
@@ -59,23 +59,24 @@
 		return false;
 	}
 
-<<<<<<< HEAD
-	// Create queries table in the database
-	rc = sqlite3_exec(*db, CREATE_QUERIES_TABLE_V10, NULL, NULL, NULL);
-	if( rc != SQLITE_OK ){
-		log_err("init_memory_database(%s: \"%s\") failed: %s",
-		        name, CREATE_QUERIES_TABLE_V10, sqlite3_errstr(rc));
-		sqlite3_close(*db);
-		return false;
-	}
-=======
-	// Count number of rows using the index timestamp is faster than select(*)
-	int result = db_query_int(db, "SELECT COUNT(timestamp) FROM query_storage");
->>>>>>> 90215786
+	// Create query_storage table in the database
+	for(unsigned int i = 0; i < ArraySize(table_creation); i++)
+	{
+		log_debug(DEBUG_DATABASE, "%s: %s", name, index_creation[i]);
+		rc = sqlite3_exec(*db, table_creation[i], NULL, NULL, NULL);
+		if( rc != SQLITE_OK ){
+			log_err("init_memory_database(%s: \"%s\") failed: %s",
+				name, table_creation[i], sqlite3_errstr(rc));
+			sqlite3_close(*db);
+			return false;
+		}
+	}
 
 	// Add indices on all columns of the in-memory database
+	// as well as index on auxilliary tables
 	for(unsigned int i = 0; i < ArraySize(index_creation); i++)
 	{
+		log_debug(DEBUG_DATABASE, "%s: %s", name, index_creation[i]);
 		rc = sqlite3_exec(*db, index_creation[i], NULL, NULL, NULL);
 		if( rc != SQLITE_OK ){
 			log_err("init_memory_database(%s: \"%s\") failed: %s",
@@ -118,6 +119,8 @@
 //      window. The queries are not removed from the on-disk database.
 bool init_memory_databases(void)
 {
+	int rc;
+	const char *querystr;
 	// Initialize in-memory database for all queries
 	if(!init_memory_database(&memdb, "file:memdb?mode=memory&cache=shared", DATABASE_BUSY_TIMEOUT))
 		return false;
@@ -126,10 +129,21 @@
 		return false;
 
 	// ATTACH newdb to memdb
-	const char *querystr = "ATTACH 'file:newdb?mode=memory&cache=shared' AS new";
-	int rc = sqlite3_exec(memdb, querystr, NULL, NULL, NULL);
-	if( rc != SQLITE_OK ){
-		log_err("init_memory_databases(\"%s\") failed: %s",
+	querystr = "ATTACH 'file:newdb?mode=memory&cache=shared' AS new";
+	rc = sqlite3_exec(memdb, querystr, NULL, NULL, NULL);
+	if(rc != SQLITE_OK)
+	{
+		log_err("init_memory_databases(memdb, \"%s\") failed: %s",
+		        querystr, sqlite3_errstr(rc));
+		return false;
+	}
+
+	// ATTACH memdb to newdb
+	querystr = "ATTACH 'file:memdb?mode=memory&cache=shared' AS mem";
+	rc = sqlite3_exec(newdb, querystr, NULL, NULL, NULL);
+	if(rc != SQLITE_OK)
+	{
+		log_err("init_memory_databases(newdb, \"%s\") failed: %s",
 		        querystr, sqlite3_errstr(rc));
 		return false;
 	}
@@ -146,9 +160,9 @@
 
 	// PRAGMA page_count
 	rc = sqlite3_prepare_v2(db, "PRAGMA page_count", -1, &stmt, NULL);
-	if( rc != SQLITE_OK )
-	{
-		if( rc != SQLITE_BUSY )
+	if(rc != SQLITE_OK)
+	{
+		if(rc != SQLITE_BUSY)
 			log_err("init_memory_database(PRAGMA page_count): Prepare error: %s",
 			        sqlite3_errstr(rc));
 
@@ -165,30 +179,18 @@
 	}
 	sqlite3_finalize(stmt);
 
-<<<<<<< HEAD
 	// PRAGMA page_size
 	rc = sqlite3_prepare_v2(db, "PRAGMA page_size", -1, &stmt, NULL);
-=======
-	int saved = 0;
-	bool error = false;
-	sqlite3_stmt *query_stmt = NULL;
-	sqlite3_stmt *domain_stmt = NULL;
-	sqlite3_stmt *client_stmt = NULL;
-	sqlite3_stmt *forward_stmt = NULL;
-	sqlite3_stmt *addinfo_stmt = NULL;
-
-	int rc = dbquery(db, "BEGIN TRANSACTION IMMEDIATE");
->>>>>>> 90215786
-	if( rc != SQLITE_OK )
-	{
-		if( rc != SQLITE_BUSY )
+	if(rc != SQLITE_OK)
+	{
+		if(rc != SQLITE_BUSY)
 			log_err("init_memory_database(PRAGMA page_size): Prepare error: %s",
 			        sqlite3_errstr(rc));
 
 		return false;
 	}
 	rc = sqlite3_step(stmt);
-	if( rc == SQLITE_ROW )
+	if(rc == SQLITE_ROW)
 		page_size = sqlite3_column_int(stmt, 0);
 	else
 	{
@@ -201,7 +203,7 @@
 	*memsize = page_count * page_size;
 
 	// Get number of queries in the memory table
-	if((*queries = get_number_of_queries_in_DB(db, false, false)) == DB_FAILED)
+	if((*queries = get_number_of_queries_in_DB(db, "query_storage", false)) == DB_FAILED)
 		return false;
 
 	return true;
@@ -240,126 +242,8 @@
 	bool okay = false;
 	sqlite3_stmt *stmt = NULL;
 
-<<<<<<< HEAD
 	// ATTACH database file on-disk
 	rc = sqlite3_prepare_v2(memdb, "ATTACH ? AS disk", -1, &stmt, NULL);
-=======
-	// Prepare statements
-	rc  = sqlite3_prepare_v3(db, "INSERT INTO query_storage "
-	                                 "(timestamp,type,status,domain,client,forward,additional_info,reply_type,reply_time,dnssec) "
-	                                 "VALUES "
-	                                 "(?1,?2,?3,"
-	                                 "(SELECT id FROM domain_by_id WHERE domain = ?4),"
-	                                 "(SELECT id FROM client_by_id WHERE ip = ?5 AND name = ?6),"
-	                                 "(SELECT id FROM forward_by_id WHERE forward = ?7),"
-	                                 "(SELECT id FROM addinfo_by_id WHERE type = ?8 AND content = ?9),"
-	                                 "?10,?11,?12)",
-	                         -1, SQLITE_PREPARE_PERSISTENT, &query_stmt, NULL);
-	if( rc != SQLITE_OK )
-	{
-		const char *text, *spaces;
-		if( rc == SQLITE_BUSY )
-		{
-			text   = "WARNING";
-			spaces = "       ";
-		}
-		else
-		{
-			text   = "ERROR";
-			spaces = "     ";
-		}
-
-		logg("%s: Storing queries in long-term database failed: %s\n", text, sqlite3_errstr(rc));
-		if(!checkFTLDBrc(rc))
-			logg("%s  Keeping queries in memory for later new attempt", spaces);
-		saving_failed_before = true;
-
-		if(db_opened) dbclose(&db);
-
-		return DB_FAILED;
-	}
-
-	rc = sqlite3_prepare_v3(db, "INSERT OR IGNORE INTO domain_by_id (domain) VALUES (?)",
-	                        -1, SQLITE_PREPARE_PERSISTENT, &domain_stmt, NULL);
-	if( rc != SQLITE_OK )
-	{
-		const char *text, *spaces;
-		if( rc == SQLITE_BUSY )
-		{
-			text   = "WARNING";
-			spaces = "       ";
-		}
-		else
-		{
-			text   = "ERROR";
-			spaces = "     ";
-		}
-
-		logg("%s: Storing queries in long-term database failed: %s\n", text, sqlite3_errstr(rc));
-		if(!checkFTLDBrc(rc))
-			logg("%s  Keeping queries in memory for later new attempt", spaces);
-		saving_failed_before = true;
-
-		if(db_opened) dbclose(&db);
-
-		return DB_FAILED;
-	}
-
-	rc = sqlite3_prepare_v3(db, "INSERT OR IGNORE INTO client_by_id (ip,name) VALUES (?,?)",
-	                        -1, SQLITE_PREPARE_PERSISTENT, &client_stmt, NULL);
-	if( rc != SQLITE_OK )
-	{
-		const char *text, *spaces;
-		if( rc == SQLITE_BUSY )
-		{
-			text   = "WARNING";
-			spaces = "       ";
-		}
-		else
-		{
-			text   = "ERROR";
-			spaces = "     ";
-		}
-
-		logg("%s: Storing queries in long-term database failed: %s\n", text, sqlite3_errstr(rc));
-		if(!checkFTLDBrc(rc))
-			logg("%s  Keeping queries in memory for later new attempt", spaces);
-		saving_failed_before = true;
-
-		if(db_opened) dbclose(&db);
-
-		return DB_FAILED;
-	}
-
-	rc = sqlite3_prepare_v3(db, "INSERT OR IGNORE INTO forward_by_id (forward) VALUES (?)",
-	                        -1, SQLITE_PREPARE_PERSISTENT, &forward_stmt, NULL);
-	if( rc != SQLITE_OK )
-	{
-		const char *text, *spaces;
-		if( rc == SQLITE_BUSY )
-		{
-			text   = "WARNING";
-			spaces = "       ";
-		}
-		else
-		{
-			text   = "ERROR";
-			spaces = "     ";
-		}
-
-		logg("%s: Storing queries in long-term database failed: %s\n", text, sqlite3_errstr(rc));
-		if(!checkFTLDBrc(rc))
-			logg("%s  Keeping queries in memory for later new attempt", spaces);
-		saving_failed_before = true;
-
-		if(db_opened) dbclose(&db);
-
-		return DB_FAILED;
-	}
-
-	rc = sqlite3_prepare_v3(db, "INSERT OR IGNORE INTO addinfo_by_id (type,content) VALUES (?,?)",
-	                        -1, SQLITE_PREPARE_PERSISTENT, &addinfo_stmt, NULL);
->>>>>>> 90215786
 	if( rc != SQLITE_OK )
 	{
 		if( rc != SQLITE_BUSY )
@@ -379,7 +263,6 @@
 		return false;
 	}
 
-<<<<<<< HEAD
 	// Perform step
 	if((rc = sqlite3_step(stmt)) == SQLITE_DONE)
 		okay = true;
@@ -390,12 +273,6 @@
 		if(message != NULL)
 			*message = sqlite3_errstr(rc);
 	}
-=======
-		logg("%s: Storing queries in long-term database failed: %s\n", text, sqlite3_errstr(rc));
-		if(!checkFTLDBrc(rc))
-			logg("%s  Keeping queries in memory for later new attempt", spaces);
-		saving_failed_before = true;
->>>>>>> 90215786
 
 	// Finalize statement
 	sqlite3_reset(stmt);
@@ -425,20 +302,19 @@
 
 // Get number of queries either in the temp or in the on-diks database
 // This routine is used by the API routines.
-int get_number_of_queries_in_DB(sqlite3 *db, const bool disk, const bool attached)
+int get_number_of_queries_in_DB(sqlite3 *db, const char *tablename, const bool do_attach)
 {
 	int rc = 0, num = 0;
 	sqlite3_stmt *stmt = NULL;
 	// Attach disk database if required
-	if(disk && !attached && !attach_disk_database(NULL))
+	if(do_attach && !attach_disk_database(NULL))
 		return DB_FAILED;
 
 	// Count number of rows
-	const char *querystr = disk ?
-		"SELECT COUNT(*) FROM disk.queries" :
-		"SELECT COUNT(*) FROM queries";
-
-<<<<<<< HEAD
+	const size_t buflen = 42 + strlen(tablename);
+	char *querystr = calloc(buflen, sizeof(char));
+	snprintf(querystr, buflen, "SELECT COUNT(*) FROM %s", tablename);
+
 	// The database pointer may be NULL, meaning we want the memdb
 	if(db == NULL)
 		db = memdb;
@@ -448,9 +324,9 @@
 	if( rc != SQLITE_OK )
 	{
 		if( rc != SQLITE_BUSY )
-			log_err("get_number_of_queries_in_DB(): Prepare error: %s",
-			        sqlite3_errstr(rc));
-
+			log_err("get_number_of_queries_in_DB(%s): Prepare error: %s",
+			        tablename, sqlite3_errstr(rc));
+		free(querystr);
 		return false;
 	}
 	rc = sqlite3_step(stmt);
@@ -458,14 +334,16 @@
 		num = sqlite3_column_int(stmt, 0);
 	else
 	{
-		log_err("get_number_of_queries_in_DB(): Step error: %s",
-		        sqlite3_errstr(rc));
+		log_err("get_number_of_queries_in_DB(%s): Step error: %s",
+		        tablename, sqlite3_errstr(rc));
+		free(querystr);
 		return false;
 	}
 	sqlite3_finalize(stmt);
+	free(querystr);
 
 	// Detach only if attached herein
-	if(disk && !attached && !detach_disk_database(NULL))
+	if(do_attach && !detach_disk_database(NULL))
 		return DB_FAILED;
 
 	return num;
@@ -479,16 +357,23 @@
 	bool okay = false;
 	const double now = double_time();
 	const double mintime = now - config.maxHistory;
-	const char *querystr = "INSERT INTO queries SELECT * FROM disk.queries WHERE timestamp >= ?";
+	const char *querystr = "INSERT INTO query_storage SELECT * FROM disk.query_storage WHERE timestamp >= ?";
 
 	// Attach disk database
 	if(!attach_disk_database(NULL))
 		return false;
 
+	// Begin transaction
+	int rc;
+	if((rc = sqlite3_exec(memdb, "BEGIN TRANSACTION", NULL, NULL, NULL)) != SQLITE_OK)
+	{
+		log_err("import_queries_from_disk(): Cannot start transaction: %s", sqlite3_errstr(rc));
+		return false;
+	}
+
 	// Prepare SQLite3 statement
 	sqlite3_stmt *stmt = NULL;
-	int rc = sqlite3_prepare_v2(memdb, querystr, -1, &stmt, NULL);
-	if( rc != SQLITE_OK ){
+	if((rc = sqlite3_prepare_v2(memdb, querystr, -1, &stmt, NULL)) != SQLITE_OK){
 		log_err("import_queries_from_disk(): SQL error prepare: %s", sqlite3_errstr(rc));
 		return false;
 	}
@@ -506,211 +391,65 @@
 	else
 		log_err("import_queries_from_disk(): Failed to import queries: %s",
 		        sqlite3_errstr(rc));
-=======
-		// TIMESTAMP
-		sqlite3_bind_int(query_stmt, 1, query->timestamp);
-
-		// TYPE
-		if(query->type != TYPE_OTHER)
-		{
-			// Store mapped type if query->type is not OTHER
-			sqlite3_bind_int(query_stmt, 2, query->type);
-		}
-		else
-		{
-			// Store query type + offset if query-> type is OTHER
-			sqlite3_bind_int(query_stmt, 2, query->qtype + 100);
-		}
-
-		// STATUS
-		sqlite3_bind_int(query_stmt, 3, query->status);
-
-		// DOMAIN
-		const char *domain = getDomainString(query);
-		sqlite3_bind_text(domain_stmt, 1, domain, -1, SQLITE_STATIC);
-		sqlite3_bind_text(query_stmt, 4, domain, -1, SQLITE_STATIC);
-
-		// Execute prepare client statement and check if successful
-		if(sqlite3_step(domain_stmt) != SQLITE_DONE)
-		{
-			logg("Encountered error while trying to store client in long-term database");
-			error = true;
-			break;
-		}
-		sqlite3_clear_bindings(domain_stmt);
-		sqlite3_reset(domain_stmt);
-
-		// CLIENT
-		const char *clientIP = getClientIPString(query);
-		sqlite3_bind_text(query_stmt, 5, clientIP, -1, SQLITE_STATIC);
-		sqlite3_bind_text(client_stmt, 1, clientIP, -1, SQLITE_STATIC);
-		const char *clientName = getClientNameString(query);
-		sqlite3_bind_text(query_stmt, 6, clientName, -1, SQLITE_STATIC);
-		sqlite3_bind_text(client_stmt, 2, clientName, -1, SQLITE_STATIC);
-
-		// Execute prepare client statement and check if successful
-		if(sqlite3_step(client_stmt) != SQLITE_DONE)
-		{
-			logg("Encountered error while trying to store client in long-term database");
-			error = true;
-			break;
-		}
-		sqlite3_clear_bindings(client_stmt);
-		sqlite3_reset(client_stmt);
-
-		// FORWARD
-		if(query->upstreamID > -1)
-		{
-			// Get forward pointer
-			const upstreamsData* upstream = getUpstream(query->upstreamID, true);
-			const char *forwardIP = getstr(upstream->ippos);
-			if(upstream && forwardIP)
-			{
-				char *buffer = NULL;
-				int len = 0; // The length of the string WITHOUT the NUL byte. This is what sqlite3_bind_text() expects.
-				if((len = asprintf(&buffer, "%s#%u", forwardIP, upstream->port)) > 0)
-				{
-					// Use transient here as we step only after the buffer is freed below
-					sqlite3_bind_text(query_stmt, 7, buffer, len, SQLITE_TRANSIENT);
-					// Use static here as we insert right away
-					sqlite3_bind_text(forward_stmt, 1, buffer, len, SQLITE_STATIC);
-
-					// Execute prepared forward statement and check if successful
-					if(sqlite3_step(forward_stmt) != SQLITE_DONE)
-					{
-						logg("Encountered error while trying to store forward destination in long-term database");
-						error = true;
-						break;
-					}
-					sqlite3_clear_bindings(forward_stmt);
-					sqlite3_reset(forward_stmt);
-				}
-				else
-				{
-					// Memory error: Do not store the forward destination
-					sqlite3_bind_null(query_stmt, 7);
-				}
-
-				if(buffer) free(buffer);
-			}
-		}
-		else
-		{
-			// No forward destination
-			sqlite3_bind_null(query_stmt, 7);
-		}
-
-		// ADDITIONAL_INFO
-		if(query->status == QUERY_GRAVITY_CNAME ||
-		   query->status == QUERY_REGEX_CNAME ||
-		   query->status == QUERY_BLACKLIST_CNAME)
-		{
-			// Save domain blocked during deep CNAME inspection
-			const char *cname = getCNAMEDomainString(query);
-			const int len = strlen(cname);
-			sqlite3_bind_int(query_stmt, 8, ADDINFO_CNAME_DOMAIN);
-			sqlite3_bind_text(query_stmt, 9, cname, len, SQLITE_STATIC);
-
-			// Execute prepared addinfo statement and check if successful
-			sqlite3_bind_int(addinfo_stmt, 1, ADDINFO_CNAME_DOMAIN);
-			sqlite3_bind_text(addinfo_stmt, 2, cname, len, SQLITE_STATIC);
-			if(sqlite3_step(addinfo_stmt) != SQLITE_DONE)
-			{
-				logg("Encountered error while trying to store addinfo in long-term database");
-				error = true;
-				break;
-			}
-			sqlite3_clear_bindings(addinfo_stmt);
-			sqlite3_reset(addinfo_stmt);
-		}
-		else if(query->status == QUERY_REGEX)
-		{
-			// Restore regex ID if applicable
-			const int cacheID = findCacheID(query->domainID, query->clientID, query->type);
-			DNSCacheData *cache = getDNSCache(cacheID, true);
-			if(cache != NULL)
-			{
-				sqlite3_bind_int(query_stmt, 8, ADDINFO_REGEX_ID);
-				sqlite3_bind_int(query_stmt, 9, cache->black_regex_idx);
-
-				// Execute prepared addinfo statement and check if successful
-				sqlite3_bind_int(addinfo_stmt, 1, ADDINFO_REGEX_ID);
-				sqlite3_bind_int(addinfo_stmt, 2, cache->black_regex_idx);
-				if(sqlite3_step(addinfo_stmt) != SQLITE_DONE)
-				{
-					logg("Encountered error while trying to store addinfo in long-term database");
-					error = true;
-					break;
-				}
-				sqlite3_clear_bindings(addinfo_stmt);
-				sqlite3_reset(addinfo_stmt);
-			}
-			else
-				sqlite3_bind_null(query_stmt, 8);
-		}
-		else
-		{
-			// Nothing to add here
-			sqlite3_bind_null(query_stmt, 8);
-			sqlite3_bind_null(query_stmt, 9);
-		}
-
-		// REPLY_TYPE
-		sqlite3_bind_int(query_stmt, 10, query->reply);
-
-		// REPLY_TIME (stored in units of seconds) if available, NULL otherwise
-		if(query->flags.response_calculated)
-			sqlite3_bind_double(query_stmt, 11, 1e-4*query->response);
-		else
-			sqlite3_bind_null(query_stmt, 11);
-
-		// DNSSEC
-		sqlite3_bind_int(query_stmt, 12, query->dnssec);
-
-		// Step and check if successful
-		if(sqlite3_step(query_stmt) != SQLITE_DONE)
-		{
-			logg("Encountered error while trying to store queries in long-term database");
-			error = true;
-			break;
-		}
-		sqlite3_clear_bindings(query_stmt);
-		sqlite3_reset(query_stmt);
->>>>>>> 90215786
 
 	// Finalize statement
 	sqlite3_reset(stmt);
 	sqlite3_finalize(stmt);
 
+	// Import linking tables and current AUTOINCREMENT values from the disk database
+	const char *subtable_names[] = {
+		"domain_by_id",
+		"client_by_id",
+		"forward_by_id",
+		"addinfo_by_id",
+		"sqlite_sequence"
+	};
+	const char *subtable_sql[] = {
+		"INSERT INTO domain_by_id SELECT * FROM disk.domain_by_id",
+		"INSERT INTO client_by_id SELECT * FROM disk.client_by_id",
+		"INSERT INTO forward_by_id SELECT * FROM disk.forward_by_id",
+		"INSERT INTO addinfo_by_id SELECT * FROM disk.addinfo_by_id",
+		"INSERT OR REPLACE INTO sqlite_sequence SELECT * FROM disk.sqlite_sequence"
+	};
+
+	// Import linking tables
+	for(unsigned int i = 0; i < ArraySize(subtable_sql); i++)
+	{
+		if((rc = sqlite3_exec(memdb, subtable_sql[i], NULL, NULL, NULL)) != SQLITE_OK)
+			log_err("import_queries_from_disk(%s): Cannot import linking table: %s",
+			        subtable_sql[i], sqlite3_errstr(rc));
+		log_debug(DEBUG_DATABASE, "Imported %i rows from disk.%s", sqlite3_changes(memdb), subtable_names[i]);
+	}
+
+	// End transaction
+	if((rc = sqlite3_exec(memdb, "END TRANSACTION", NULL, NULL, NULL)) != SQLITE_OK)
+	{
+		log_err("import_queries_from_disk(): Cannot end transaction: %s", sqlite3_errstr(rc));
+		return false;
+	}
+
 	// Get number of queries on disk before detaching
-	disk_db_num = get_number_of_queries_in_DB(memdb, true, true);
+	disk_db_num = get_number_of_queries_in_DB(memdb, "disk.query_storage", false);
+	mem_db_num = get_number_of_queries_in_DB(memdb, "query_storage", false);
 
 	if(!detach_disk_database(NULL))
 		return false;
 
-	mem_db_num = sqlite3_changes(memdb);
-	log_info("Imported %d queries from the on-disk database into memory", mem_db_num);
-
-<<<<<<< HEAD
+	log_info("Imported %d queries from the on-disk database (it has %d rows)", mem_db_num, disk_db_num);
+
 	return okay;
 }
-=======
-	if(sqlite3_finalize(query_stmt) != SQLITE_OK ||
-	   sqlite3_finalize(domain_stmt) != SQLITE_OK ||
-	   sqlite3_finalize(client_stmt) != SQLITE_OK ||
-	   sqlite3_finalize(forward_stmt) != SQLITE_OK ||
-	   sqlite3_finalize(addinfo_stmt) != SQLITE_OK)
-	{
-		logg("Statement finalization failed when trying to store queries to long-term database");
->>>>>>> 90215786
 
 // Export in-memory queries to disk - either due to periodic dumping (final =
 // false) or because of a sutdown (final = true)
 bool export_queries_to_disk(bool final)
 {
-	// Get time stamp 24 hours (or what was configured) in the past
 	bool okay = false;
-	const char *querystr = "INSERT INTO disk.queries SELECT * FROM queries WHERE id > ? AND timestamp < ?";
+	const double time = double_time() - (final ? 0.0 : 30.0);
+	const char *querystr = "INSERT INTO disk.query_storage SELECT * FROM query_storage WHERE id > ? AND timestamp < ?";
+
+	log_debug(DEBUG_DATABASE, "Storing queries on disk WHERE id > %lu (max is %lu) and timestamp < %f",
+	          last_disk_db_idx, last_mem_db_idx, time);
 
 	// Start database timer
 	if(config.debug & DEBUG_DATABASE)
@@ -719,25 +458,22 @@
 	// Attach disk database
 	if(!attach_disk_database(NULL))
 		return false;
+
+	// Start transaction
+	SQL_bool(memdb, "BEGIN TRANSACTION");
 
 	// Prepare SQLite3 statement
 	sqlite3_stmt *stmt = NULL;
 	int rc = sqlite3_prepare_v2(memdb, querystr, -1, &stmt, NULL);
 	if( rc != SQLITE_OK ){
-		log_err("import_queries_from_disk(): SQL error prepare: %s", sqlite3_errstr(rc));
-		return false;
-	}
-
-<<<<<<< HEAD
+		log_err("export_queries_to_disk(): SQL error prepare: %s", sqlite3_errstr(rc));
+		return false;
+	}
+
 	// Bind index
 	if((rc = sqlite3_bind_int64(stmt, 1, last_disk_db_idx)) != SQLITE_OK)
-=======
-	// Store index for next loop iteration round and update last time stamp
-	// in the database only if all queries have been saved successfully
-	if(saved > 0 && !error)
->>>>>>> 90215786
-	{
-		log_err("import_queries_from_disk(): Failed to bind type id: %s", sqlite3_errstr(rc));
+	{
+		log_err("export_queries_to_disk(): Failed to bind id: %s", sqlite3_errstr(rc));
 		return false;
 	}
 
@@ -745,10 +481,9 @@
 	// This prevents queries from the last 30 seconds from being stored
 	// immediately on-disk to give them some time to complete before finally
 	// exported. We do not limit anything when storing during termination.
-	const double time = double_time() - (final ? 0.0 : 30.0);
 	if((rc = sqlite3_bind_int64(stmt, 2, time)) != SQLITE_OK)
 	{
-		log_err("import_queries_from_disk(): Failed to bind type time: %s", sqlite3_errstr(rc));
+		log_err("export_queries_to_disk(): Failed to bind time: %s", sqlite3_errstr(rc));
 		return false;
 	}
 
@@ -756,21 +491,56 @@
 	if((rc = sqlite3_step(stmt)) == SQLITE_DONE)
 		okay = true;
 	else
-		log_err("import_queries_from_disk(): Failed to import queries: %s",
+		log_err("export_queries_to_disk(): Failed to export queries: %s",
 		        sqlite3_errstr(rc));
+
+	// Get number of queries actually inserted by the INSERT INTO ... SELECT * FROM ...
+	const int insertions = sqlite3_changes(memdb);
 
 	// Finalize statement
 	sqlite3_reset(stmt);
 	sqlite3_finalize(stmt);
 
+	// Export linking tables and current AUTOINCREMENT values to the disk database
+	const char *subtable_names[] = {
+		"domain_by_id",
+		"client_by_id",
+		"forward_by_id",
+		"addinfo_by_id",
+		"sqlite_sequence"
+	};
+	const char *subtable_sql[] = {
+		"INSERT OR IGNORE INTO disk.domain_by_id SELECT * FROM domain_by_id",
+		"INSERT OR IGNORE INTO disk.client_by_id SELECT * FROM client_by_id",
+		"INSERT OR IGNORE INTO disk.forward_by_id SELECT * FROM forward_by_id",
+		"INSERT OR IGNORE INTO disk.addinfo_by_id SELECT * FROM addinfo_by_id",
+		"UPDATE disk.sqlite_sequence SET seq = (SELECT seq FROM sqlite_sequence WHERE disk.sqlite_sequence.name = sqlite_sequence.name)"
+	};
+
+	// Export linking tables
+	for(unsigned int i = 0; i < ArraySize(subtable_sql); i++)
+	{
+		if((rc = sqlite3_exec(memdb, subtable_sql[i], NULL, NULL, NULL)) != SQLITE_OK)
+			log_err("export_queries_to_disk(disk.%s): Cannot export subtable: %s",
+			        subtable_sql[i], sqlite3_errstr(rc));
+		log_debug(DEBUG_DATABASE, "Exported %i rows to disk.%s", sqlite3_changes(memdb), subtable_names[i]);
+	}
+
+	// End transaction
+	if((rc = sqlite3_exec(memdb, "END TRANSACTION", NULL, NULL, NULL)) != SQLITE_OK)
+	{
+		log_err("export_queries_to_disk(): Cannot end transaction: %s", sqlite3_errstr(rc));
+		return false;
+	}
+
+	// Detach disk database
 	if(!detach_disk_database(NULL))
 		return false;
 
 	// All temp queries were stored to disk, update the IDs
-	unsigned int saved = last_mem_db_idx - last_disk_db_idx;
-	last_disk_db_idx = last_mem_db_idx;
-
-	if(saved > 0)
+	last_disk_db_idx += insertions;
+
+	if(insertions > 0)
 	{
 		sqlite3 *db = dbopen(false);
 		if(db != NULL)
@@ -781,8 +551,8 @@
 		}
 	}
 
-	log_debug(DEBUG_DATABASE, "Notice: Queries stored in long-term database: %u (took %.1f ms, last SQLite ID %li)",
-	          saved, timer_elapsed_msec(DATABASE_WRITE_TIMER), last_disk_db_idx);
+	log_debug(DEBUG_DATABASE, "Exported %u rows for disk.query_storage (took %.1f ms, last SQLite ID %li)",
+	          insertions, timer_elapsed_msec(DATABASE_WRITE_TIMER), last_disk_db_idx);
 
 	return okay;
 }
@@ -792,7 +562,7 @@
 {
 	// Get time stamp 24 hours (or what was configured) in the past
 	bool okay = false;
-	const char *querystr = "DELETE FROM queries WHERE id = ?";
+	const char *querystr = "DELETE FROM query_storage WHERE id = ?";
 
 	// Prepare SQLite3 statement
 	sqlite3_stmt *stmt = NULL;
@@ -802,12 +572,8 @@
 		return false;
 	}
 
-<<<<<<< HEAD
 	// Bind index
 	if((rc = sqlite3_bind_int64(stmt, 1, id)) != SQLITE_OK)
-=======
-	if(dbquery(db, "DELETE FROM query_storage WHERE timestamp <= %i", timestamp) != SQLITE_OK)
->>>>>>> 90215786
 	{
 		log_err("delete_query_from_db(): Failed to bind type id: %s", sqlite3_errstr(rc));
 		return false;
@@ -834,9 +600,9 @@
 bool mv_newdb_memdb(void)
 {
 	const char *querystr[] = { "BEGIN TRANSACTION EXCLUSIVE",
-                                   "REPLACE INTO queries SELECT * FROM new.queries",
-                                   "DELETE FROM new.queries",
-                                   "END TRANSACTION" };
+	                           "REPLACE INTO query_storage SELECT * FROM new.query_storage",
+	                           "DELETE FROM new.query_storage",
+	                           "END TRANSACTION" };
 
 	// Run queries against the database
 	for(unsigned int i = 0; i < ArraySize(querystr); i++)
@@ -876,9 +642,6 @@
 	return true;
 }
 
-<<<<<<< HEAD
-bool create_more_queries_columns(sqlite3 *db)
-=======
 bool add_query_storage_columns(sqlite3 *db)
 {
 	// Start transaction of database update
@@ -903,7 +666,7 @@
 	// Update database version to 12
 	if(!db_set_FTL_property(db, DB_VERSION, 12))
 	{
-		logg("add_query_storage_columns(): Failed to update database version!");
+		log_err("add_query_storage_columns(): Failed to update database version!");
 		return false;
 	}
 
@@ -953,7 +716,7 @@
 	// Update database version to 10
 	if(!db_set_FTL_property(db, DB_VERSION, 10))
 	{
-		logg("optimize_queries_table(): Failed to update database version!");
+		log_err("optimize_queries_table(): Failed to update database version!");
 		return false;
 	}
 
@@ -998,7 +761,7 @@
 	// Update database version to 11
 	if(!db_set_FTL_property(db, DB_VERSION, 11))
 	{
-		logg("create_addinfo_table(): Failed to update database version!");
+		log_err("create_addinfo_table(): Failed to update database version!");
 		return false;
 	}
 
@@ -1010,48 +773,25 @@
 
 // Get most recent 24 hours data from long-term database
 void DB_read_queries(void)
->>>>>>> 90215786
-{
-	// Add additional columns to the queries table
-	SQL_bool(db, "ALTER TABLE queries ADD COLUMN reply INTEGER;");
-	SQL_bool(db, "ALTER TABLE queries ADD COLUMN dnssec INTEGER;");
-	SQL_bool(db, "ALTER TABLE queries ADD COLUMN reply_time NUMBER;");
-	SQL_bool(db, "ALTER TABLE queries ADD COLUMN client_name TEXT;");
-	SQL_bool(db, "ALTER TABLE queries ADD COLUMN ttl INTEGER;");
-	SQL_bool(db, "ALTER TABLE queries ADD COLUMN regex_id INTEGER;");
-
-	// Update the database version to 10
-	SQL_bool(db, "INSERT OR REPLACE INTO ftl (id, value) VALUES (%u, 10);", DB_VERSION);
-
-	return true;
-}
-
-// Get most recent 24 hours data from long-term database
-void DB_read_queries(void)
 {
 	// Prepare request
 	// Get time stamp 24 hours in the past
-<<<<<<< HEAD
-	const char *querystr = "SELECT * FROM queries";
+	const double now = double_time();
+	const double mintime = now - config.maxHistory;
+	const char *querystr = "SELECT id,"\
+	                              "timestamp,"\
+	                              "type,"\
+	                              "status,"\
+	                              "domain,"\
+	                              "client,"\
+	                              "forward,"\
+	                              "additional_info,"\
+	                              "reply_type,"\
+	                              "reply_time,"\
+	                              "dnssec "\
+	                       "FROM queries WHERE timestamp >= ?";
 
 	log_info("Parsing queries in database");
-=======
-	const time_t now = time(NULL);
-	const time_t mintime = now - config.maxlogage;
-	const char *querystr = "SELECT id,timestamp,type,status,domain,client,forward,additional_info,reply_type,reply_time,dnssec FROM queries WHERE timestamp >= ?";
-	// Log FTL_db query string in debug mode
-	if(config.debug & DEBUG_DATABASE)
-		logg("DB_read_queries(): \"%s\" with ? = %lli", querystr, (long long)mintime);
-
-	// Prepare SQLite3 statement
-	sqlite3_stmt* stmt = NULL;
-	int rc = sqlite3_prepare_v3(db, querystr, -1, SQLITE_PREPARE_PERSISTENT, &stmt, NULL);
-	if( rc != SQLITE_OK ){
-		logg("DB_read_queries() - SQL error prepare: %s", sqlite3_errstr(rc));
-		checkFTLDBrc(rc);
-		goto end_of_DB_read_queries;
-	}
->>>>>>> 90215786
 
 	// Prepare SQLite3 statement
 	sqlite3_stmt *stmt = NULL;
@@ -1062,20 +802,26 @@
 		return;
 	}
 
+	// Bind limit
+	if((rc = sqlite3_bind_double(stmt, 1, mintime)) != SQLITE_OK)
+	{
+		log_err("DB_read_queries() - Failed to bind mintime: %s", sqlite3_errstr(rc));
+		return;
+	}
+
 	// Lock shared memory
 	lock_shm();
 
 	// Loop through returned database rows
-	const double now = double_time();
 	sqlite3_int64 dbID = 0;
 	while((rc = sqlite3_step(stmt)) == SQLITE_ROW)
 	{
-		dbID = sqlite3_column_int64(stmt, 1);
+		dbID = sqlite3_column_int64(stmt, 0);
 		const double queryTimeStamp = sqlite3_column_double(stmt, 1);
 		// 1483228800 = 01/01/2017 @ 12:00am (UTC)
 		if(queryTimeStamp < 1483228800)
 		{
-			log_warn("Database: TIMESTAMP should be larger than 01/01/2017 but is %f", queryTimeStamp);
+			log_warn("Database: TIMESTAMP should be larger than 01/01/2017 but is %f (DB ID %lli)", queryTimeStamp, dbID);
 			continue;
 		}
 		if(queryTimeStamp > now)
@@ -1138,7 +884,7 @@
 		}
 		const enum reply_type reply = reply_int;
 
-		const int dnssec_int = sqlite3_column_int(stmt, 9);
+		const int dnssec_int = sqlite3_column_int(stmt, 10);
 		if(dnssec_int < DNSSEC_UNKNOWN || dnssec_int >= DNSSEC_MAX)
 		{
 			log_warn("Database: REPLY should be within [%i,%i] but is %i",
@@ -1167,18 +913,6 @@
 			upstreamID = findUpstreamID(serv_addr, (in_port_t)serv_port);
 		}
 
-		int reply_type = REPLY_UNKNOWN;
-		if(sqlite3_column_type(stmt, 8) == SQLITE_INTEGER)
-		{
-			// The field has been added for database version 12
-			reply_type = sqlite3_column_int(stmt, 8);
-			if(reply_type < REPLY_UNKNOWN || reply_type >= QUERY_REPLY_MAX)
-			{
-				logg("DB warn: REPLY value %i is invalid, %lli", reply_type, (long long)queryTimeStamp);
-				continue;
-			}
-		}
-
 		double reply_time = 0.0;
 		bool reply_time_avail = false;
 		if(sqlite3_column_type(stmt, 9) == SQLITE_FLOAT)
@@ -1188,19 +922,7 @@
 			reply_time_avail = true;
 			if(reply_time < 0.0)
 			{
-				logg("DB warn: REPLY_TIME value %f is invalid, %lli", reply_time, (long long)queryTimeStamp);
-				continue;
-			}
-		}
-
-		int dnssec = DNSSEC_UNSPECIFIED;
-		if(sqlite3_column_type(stmt, 10) == SQLITE_INTEGER)
-		{
-			// The field has been added for database version 12
-			dnssec = sqlite3_column_int(stmt, 10);
-			if(dnssec < DNSSEC_UNSPECIFIED || dnssec >= DNSSEC_ABANDONED)
-			{
-				logg("DB warn: DNSSEC value %i is invalid, %lli", dnssec, (long long)queryTimeStamp);
+				log_warn("REPLY_TIME value %f is invalid, %lli", reply_time, (long long)queryTimeStamp);
 				continue;
 			}
 		}
@@ -1225,7 +947,7 @@
 			else
 			{
 				// Invalid query type
-				logg("DB warn: Query type %d is invalid.", type);
+				log_warn("Query type %d is invalid.", type);
 				continue;
 			}
 		}
@@ -1242,17 +964,11 @@
 		query->upstreamID = upstreamID;
 		query->id = 0;
 		query->response = 0;
-<<<<<<< HEAD
-		query->flags.response_calculated = false;
+		query->flags.response_calculated = reply_time_avail;
 		query->dnssec = dnssec;
 		query->reply = reply;
-=======
-		query->flags.response_calculated = reply_time_avail;
-		query->dnssec = dnssec;
-		query->reply = reply_type;
 		counters->reply[query->reply]++;
 		query->response = reply_time * 1e4; // convert to tenth-millisecond unit
->>>>>>> 90215786
 		query->CNAME_domainID = -1;
 		// Initialize flags
 		query->flags.complete = true; // Mark as all information is available
@@ -1266,12 +982,8 @@
 		client->lastQuery = queryTimeStamp;
 
 		// Handle type counters
-<<<<<<< HEAD
 		if(type >= TYPE_A && type < TYPE_MAX)
 			counters->querytype[type]++;
-=======
-		counters->querytype[query->type-1]++;
->>>>>>> 90215786
 
 		// Update overTime data
 		overTime[timeidx].total++;
@@ -1428,7 +1140,11 @@
 {
 	int rc;
 	sqlite3_int64 idx = 0;
-	sqlite3_stmt *stmt = NULL;
+	sqlite3_stmt *query_stmt = NULL;
+	sqlite3_stmt *domain_stmt = NULL;
+	sqlite3_stmt *client_stmt = NULL;
+	sqlite3_stmt *forward_stmt = NULL;
+	sqlite3_stmt *addinfo_stmt = NULL;
 
 	// Skip, we never store nor count queries recorded while have been in
 	// maximum privacy mode in the database
@@ -1439,10 +1155,53 @@
 	}
 
 	// Start preparing query
-	rc = sqlite3_prepare_v2(newdb, "REPLACE INTO queries VALUES (?,?,?,?,?,?,?,?,?,?,?,?,?,?)", -1, &stmt, NULL);
+	rc = sqlite3_prepare_v2(newdb, "REPLACE INTO query_storage VALUES "\
+	                                "(?1," \
+	                                 "?2," \
+	                                 "?3," \
+	                                 "?4," \
+	                                 "(SELECT id FROM mem.domain_by_id WHERE domain = ?5)," \
+	                                 "(SELECT id FROM mem.client_by_id WHERE ip = ?6 AND name = ?7)," \
+	                                 "(SELECT id FROM mem.forward_by_id WHERE forward = ?8)," \
+	                                 "(SELECT id FROM mem.addinfo_by_id WHERE type = ?9 AND content = ?10),"
+	                                 "?11," \
+	                                 "?12," \
+	                                 "?13)", -1, &query_stmt, NULL);
 	if( rc != SQLITE_OK )
 	{
-		log_err("query_to_database() - SQL error step: %s", sqlite3_errstr(rc));
+		log_err("query_to_database(query_storage) - SQL error step: %s", sqlite3_errstr(rc));
+		return false;
+	}
+
+	rc = sqlite3_prepare_v2(newdb, "INSERT OR IGNORE INTO mem.domain_by_id (domain) VALUES (?)",
+	                        -1, &domain_stmt, NULL);
+	if( rc != SQLITE_OK )
+	{
+		log_err("query_to_database(domain_by_id) - SQL error step: %s", sqlite3_errstr(rc));
+		return false;
+	}
+
+	rc = sqlite3_prepare_v2(newdb, "INSERT OR IGNORE INTO mem.client_by_id (ip,name) VALUES (?,?)",
+	                        -1, &client_stmt, NULL);
+	if( rc != SQLITE_OK )
+	{
+		log_err("query_to_database(client_by_id) - SQL error step: %s", sqlite3_errstr(rc));
+		return false;
+	}
+
+	rc = sqlite3_prepare_v2(newdb, "INSERT OR IGNORE INTO mem.forward_by_id (forward) VALUES (?)",
+	                        -1, &forward_stmt, NULL);
+	if( rc != SQLITE_OK )
+	{
+		log_err("query_to_database(forward_by_id) - SQL error step: %s", sqlite3_errstr(rc));
+		return false;
+	}
+
+	rc = sqlite3_prepare_v2(newdb, "INSERT OR IGNORE INTO mem.addinfo_by_id (type,content) VALUES (?,?)",
+	                        -1, &addinfo_stmt, NULL);
+	if( rc != SQLITE_OK )
+	{
+		log_err("query_to_database(addinfo_by_id) - SQL error step: %s", sqlite3_errstr(rc));
 		return false;
 	}
 
@@ -1458,129 +1217,194 @@
 		idx = last_mem_db_idx + 1;
 	}
 	// ID
-	sqlite3_bind_int64(stmt, 1, idx);
+	sqlite3_bind_int64(query_stmt, 1, idx);
 
 	// TIMESTAMP
-	sqlite3_bind_double(stmt, 2, query->timestamp);
+	sqlite3_bind_double(query_stmt, 2, query->timestamp);
 
 	// TYPE
 	if(query->type != TYPE_OTHER)
 	{
 		// Store mapped type if query->type is not OTHER
-		sqlite3_bind_int(stmt, 3, query->type);
+		sqlite3_bind_int(query_stmt, 3, query->type);
 	}
 	else
 	{
 		// Store query type + offset if query-> type is OTHER
-		sqlite3_bind_int(stmt, 3, query->qtype + 100);
+		sqlite3_bind_int(query_stmt, 3, query->qtype + 100);
 	}
 
 	// STATUS
-	sqlite3_bind_int(stmt, 4, query->status);
+	sqlite3_bind_int(query_stmt, 4, query->status);
 
 	// DOMAIN
 	const char *domain = getDomainString(query);
-	sqlite3_bind_text(stmt, 5, domain, -1, SQLITE_STATIC);
+	sqlite3_bind_text(query_stmt, 5, domain, -1, SQLITE_STATIC);
+	sqlite3_bind_text(domain_stmt, 1, domain, -1, SQLITE_STATIC);
+
+	// Execute prepare domain statement and check if successful
+	if(sqlite3_step(domain_stmt) != SQLITE_DONE)
+	{
+		log_err("Encountered error while trying to store domain");
+		return false;
+	}
+	sqlite3_clear_bindings(domain_stmt);
+	sqlite3_reset(domain_stmt);
 
 	// CLIENT
-	const char *clientip = getClientIPString(query);
-	sqlite3_bind_text(stmt, 6, clientip, -1, SQLITE_STATIC);
+	const char *clientIP = getClientIPString(query);
+	sqlite3_bind_text(query_stmt, 6, clientIP, -1, SQLITE_STATIC);
+	sqlite3_bind_text(client_stmt, 1, clientIP, -1, SQLITE_STATIC);
+	const char *clientName = getClientNameString(query);
+	sqlite3_bind_text(query_stmt, 7, clientName, -1, SQLITE_STATIC);
+	sqlite3_bind_text(client_stmt, 2, clientName, -1, SQLITE_STATIC);
+
+	// Execute prepare client statement and check if successful
+	if(sqlite3_step(client_stmt) != SQLITE_DONE)
+	{
+		log_err("Encountered error while trying to store client");
+		return false;
+	}
+	sqlite3_clear_bindings(client_stmt);
+	sqlite3_reset(client_stmt);
 
 	// FORWARD
 	if(query->upstreamID > -1)
 	{
 		// Get forward pointer
-		const upstreamsData *upstream = getUpstream(query->upstreamID, true);
-		char *buffer = NULL;
-		if(asprintf(&buffer, "%s#%u", getstr(upstream->ippos), upstream->port) > 0)
-			sqlite3_bind_text(stmt, 7, buffer, -1, SQLITE_TRANSIENT);
-		else
-			sqlite3_bind_null(stmt, 7);
-
-		if(buffer != NULL)
-			free(buffer);
+		const upstreamsData* upstream = getUpstream(query->upstreamID, true);
+		const char *forwardIP = getstr(upstream->ippos);
+		if(upstream && forwardIP)
+		{
+			char *buffer = NULL;
+			int len = 0; // The length of the string WITHOUT the NUL byte. This is what sqlite3_bind_text() expects.
+			if((len = asprintf(&buffer, "%s#%u", forwardIP, upstream->port)) > 0)
+			{
+				// Use transient here as we step only after the buffer is freed below
+				sqlite3_bind_text(query_stmt, 8, buffer, len, SQLITE_TRANSIENT);
+				// Use static here as we insert right away
+				sqlite3_bind_text(forward_stmt, 1, buffer, len, SQLITE_STATIC);
+
+				// Execute prepared forward statement and check if successful
+				if(sqlite3_step(forward_stmt) != SQLITE_DONE)
+				{
+					log_err("Encountered error while trying to store forward");
+					return false;
+				}
+				sqlite3_clear_bindings(forward_stmt);
+				sqlite3_reset(forward_stmt);
+			}
+			else
+			{
+				// Memory error: Do not store the forward destination
+				sqlite3_bind_null(query_stmt, 8);
+			}
+
+			if(buffer) free(buffer);
+		}
 	}
 	else
 	{
-		sqlite3_bind_null(stmt, 7);
+		// No forward destination
+		sqlite3_bind_null(query_stmt, 8);
 	}
 
 	// ADDITIONAL_INFO
 	if(query->status == QUERY_GRAVITY_CNAME ||
 	   query->status == QUERY_REGEX_CNAME ||
-	   query->status == QUERY_DENYLIST_CNAME )
-	{
-		// Restore domain blocked during deep CNAME inspection if applicable
+	   query->status == QUERY_DENYLIST_CNAME)
+	{
+		// Save domain blocked during deep CNAME inspection
 		const char *cname = getCNAMEDomainString(query);
-		sqlite3_bind_text(stmt, 8, cname, -1, SQLITE_STATIC);
+		const int len = strlen(cname);
+		sqlite3_bind_int(query_stmt, 9, ADDINFO_CNAME_DOMAIN);
+		sqlite3_bind_text(query_stmt, 10, cname, len, SQLITE_STATIC);
+
+		// Execute prepared addinfo statement and check if successful
+		sqlite3_bind_int(addinfo_stmt, 1, ADDINFO_CNAME_DOMAIN);
+		sqlite3_bind_text(addinfo_stmt, 2, cname, len, SQLITE_STATIC);
+		if(sqlite3_step(addinfo_stmt) != SQLITE_DONE)
+		{
+			log_err("Encountered error while trying to store addinfo");
+			return false;
+		}
+		sqlite3_clear_bindings(addinfo_stmt);
+		sqlite3_reset(addinfo_stmt);
 	}
 	else if(query->status == QUERY_REGEX)
-	{
-		// Restore regex ID if applicable (only kept for legacy reasons)
-		const int cacheID = findCacheID(query->domainID, query->clientID, query->type);
-		DNSCacheData *cache = getDNSCache(cacheID, true);
-		if(cache != NULL)
-			sqlite3_bind_int(stmt, 8, cache->deny_regex_id);
-		else
-			sqlite3_bind_null(stmt, 8);
-	}
-	else
-	{
-		// Nothing to add here
-		sqlite3_bind_null(stmt, 8);
-	}
-
-	// REPLY
-	sqlite3_bind_int(stmt, 9, query->reply);
-
-	// DNSSEC
-	sqlite3_bind_int(stmt, 10, query->dnssec);
-
-	// REPLY_TIME
-	if(query->response > 0.0)
-		// Store difference (in milliseconds) when applicable
-		sqlite3_bind_double(stmt, 11, 1000.0*(query->response - query->timestamp));
-	else
-		// Store NULL otherwise
-		sqlite3_bind_null(stmt, 11);
-
-	// CLIENT_NAME
-	const char *clientname = getClientNameString(query);
-	const size_t clientnamelen = strlen(clientname);
-	if(clientnamelen > 0)
-		sqlite3_bind_text(stmt, 12, clientname, clientnamelen, SQLITE_STATIC);
-	else
-		sqlite3_bind_null(stmt, 12);
-
-	// TTL
-	sqlite3_bind_int(stmt, 13, query->ttl);
-
-	// REGEX_ID
-	if(query->status == QUERY_REGEX)
 	{
 		// Restore regex ID if applicable
 		const int cacheID = findCacheID(query->domainID, query->clientID, query->type);
 		DNSCacheData *cache = getDNSCache(cacheID, true);
 		if(cache != NULL)
-			sqlite3_bind_int(stmt, 14, cache->deny_regex_id);
+		{
+			sqlite3_bind_int(query_stmt, 9, ADDINFO_REGEX_ID);
+			sqlite3_bind_int(query_stmt, 10, cache->deny_regex_id);
+
+			// Execute prepared addinfo statement and check if successful
+			sqlite3_bind_int(addinfo_stmt, 1, ADDINFO_REGEX_ID);
+			sqlite3_bind_int(addinfo_stmt, 2, cache->deny_regex_id);
+			if(sqlite3_step(addinfo_stmt) != SQLITE_DONE)
+			{
+				log_err("Encountered error while trying to store addinfo");
+				return false;
+			}
+			sqlite3_clear_bindings(addinfo_stmt);
+			sqlite3_reset(addinfo_stmt);
+		}
 		else
-			sqlite3_bind_null(stmt, 14);
+			sqlite3_bind_null(query_stmt, 9);
 	}
 	else
 	{
-		sqlite3_bind_null(stmt, 14);
-	}
-
+		// Nothing to add here
+		sqlite3_bind_null(query_stmt, 9);
+		sqlite3_bind_null(query_stmt, 10);
+	}
+
+	// REPLY_TYPE
+	sqlite3_bind_int(query_stmt, 11, query->reply);
+
+	// REPLY_TIME
+	if(query->flags.response_calculated)
+		// Store difference (in milliseconds) when applicable
+		sqlite3_bind_double(query_stmt, 12, 1e-4*query->response);
+	else
+		// Store NULL otherwise
+		sqlite3_bind_null(query_stmt, 12);
+
+	// DNSSEC
+	sqlite3_bind_int(query_stmt, 13, query->dnssec);
+
+/*	// TTL
+	sqlite3_bind_int(query_stmt, 14, query->ttl);
+
+	// REGEX_ID
+	if(query->status == QUERY_REGEX)
+	{
+		// Restore regex ID if applicable
+		const int cacheID = findCacheID(query->domainID, query->clientID, query->type);
+		DNSCacheData *cache = getDNSCache(cacheID, true);
+		if(cache != NULL)
+			sqlite3_bind_int(query_stmt, 15, cache->deny_regex_id);
+		else
+			sqlite3_bind_null(query_stmt, 15);
+	}
+	else
+	{
+		sqlite3_bind_null(query_stmt, 15);
+	}
+*/
 	// Step and check if successful
-	rc = sqlite3_step(stmt);
-	sqlite3_clear_bindings(stmt);
-	sqlite3_reset(stmt);
+	rc = sqlite3_step(query_stmt);
+	sqlite3_clear_bindings(query_stmt);
+	sqlite3_reset(query_stmt);
 
 	if( rc != SQLITE_DONE )
 	{
-		log_err("Encountered error while trying to store queries in in-memory database: %s",
-		        sqlite3_errstr(rc));
-		sqlite3_finalize(stmt);
+		log_err("Encountered error while trying to store queries in query_storage (domain = %s, client = (%s,%s)): %s",
+		        domain, clientIP, clientName, sqlite3_errstr(rc));
+		sqlite3_finalize(query_stmt);
 		return false;
 	}
 
@@ -1591,6 +1415,7 @@
 		// Store database index for this query (in case we need to
 		// update it later on)
 		query->db = ++last_mem_db_idx;
+		log_debug(DEBUG_DATABASE, "Updated last_mem_db_idx to %lu", last_mem_db_idx);
 
 		// Total counter information (delta computation)
 		new_total++;
@@ -1602,14 +1427,14 @@
 			new_last_timestamp = query->timestamp;
 
 		log_in_memory_usage(); // only done with DEBUG_DATABASE is enabled
-		log_debug(DEBUG_DATABASE, "Query added to in-memory database (ID %lli)", idx);
+		log_debug(DEBUG_DATABASE, "Query added to in-memory database (FTL %lli, DB %li)", idx, query->db);
 	}
 	else
 	{
-		log_debug(DEBUG_DATABASE, "Query updated in in-memory database (ID %lli)", idx);
-	}
-
-	if((rc = sqlite3_finalize(stmt)) != SQLITE_OK)
+		log_debug(DEBUG_DATABASE, "Query updated in in-memory database (FTL %lli, DB %li)", idx, query->db);
+	}
+
+	if((rc = sqlite3_finalize(query_stmt)) != SQLITE_OK)
 	{
 		log_err("Statement finalization failed when trying to store queries to in-memory database: %s",
 		        sqlite3_errstr(rc));

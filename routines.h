/* Pi-hole: A black hole for Internet advertisements
*  (c) 2017 Pi-hole, LLC (https://pi-hole.net)
*  Network-wide ad blocking via your own hardware.
*
*  FTL Engine
*  Global prototypes
*
*  This file is copyright under the latest version of the EUPL.
*  Please see LICENSE file for your rights under this license. */
#ifndef ROUTINES_H
#define ROUTINES_H

// daemon.c
void go_daemon(void);
void timer_start(const int i);
double timer_elapsed_msec(const int i);
void sleepms(const int milliseconds);
void savepid(void);
char * getUserName(void);
void removepid(void);

// log.c
void open_FTL_log(const bool test);
void logg(const char* format, ...) __attribute__ ((format (gnu_printf, 1, 2)));
void log_counter_info(void);
void format_memory_size(char *prefix, unsigned long int bytes, double *formated);
const char *get_FTL_version(void) __attribute__ ((malloc));
void log_FTL_version(bool crashreport);
void get_timestr(char *timestring, const time_t timein);

// datastructure.c
void strtolower(char *str);
int findForwardID(const char * forward, const bool count);
int findDomainID(const char *domain);
int findClientID(const char *client, const bool count);
bool isValidIPv4(const char *addr);
bool isValidIPv6(const char *addr);
const char *getDomainString(const int queryID);
const char *getClientIPString(const int queryID);
const char *getClientNameString(const int queryID);

// socket.c
void close_telnet_socket(void);
void close_unix_socket(void);
void seom(const int sock);
void ssend(const int sock, const char *format, ...) __attribute__ ((format (gnu_printf, 2, 3)));
void swrite(const int sock, const void* value, const size_t size);
void *telnet_listening_thread_IPv4(void *args);
void *telnet_listening_thread_IPv6(void *args);
void *socket_listening_thread(void *args);
bool ipv6_available(void);
void bind_sockets(void);

// request.c
void process_request(const char *client_message, int *sock);
bool command(const char *client_message, const char* cmd) __attribute__((pure));

// files.c
int countlines(const char* fname);
int countlineswith(const char* str, const char* fname);
void check_blocking_status(void);
bool chmod_file(const char *filename, const mode_t mode);

// setupVars.c
void check_setupVarsconf(void);
char * read_setupVarsconf(const char * key);
void getSetupVarsArray(const char * input);
void clearSetupVarsArray(void);
bool insetupVarsArray(const char * str);
bool getSetupVarsBool(const char * input) __attribute__((pure));
char* find_equals(const char* s) __attribute__((pure));
void trim_whitespace(char *string);

// args.c
void parse_args(int argc, char* argv[]);

// config.c
void getLogFilePath(void);
void read_FTLconf(void);
void get_privacy_level(FILE *fp);
void get_blocking_mode(FILE *fp);
void read_debuging_settings(FILE *fp);

// gc.c
void *GC_thread(void *val);

// database.c
void db_init(void);
bool check_database(int rc);
void *DB_thread(void *val);
int get_number_of_queries_in_DB(void);
void save_to_DB(void);
void read_data_from_DB(void);
bool db_set_FTL_property(const unsigned int ID, const int value);
bool dbquery(const char *format, ...);
bool dbopen(void);
void dbclose(void);
int db_query_int(const char*);
void SQLite3LogCallback(void *pArg, int iErrCode, const char *zMsg);
long db_lastID(void);

// memory.c
void memory_check(const int which);
char *FTLstrdup(const char *src, const char *file, const char *function, const int line) __attribute__((malloc));
void *FTLcalloc(size_t nmemb, size_t size, const char *file, const char *function, const int line) __attribute__((malloc)) __attribute__((alloc_size(1,2)));
void *FTLrealloc(void *ptr_in, size_t size, const char *file, const char *function, const int line) __attribute__((alloc_size(2)));
void FTLfree(void *ptr, const char* file, const char *function, const int line);

// dnsmasq/dnsmasq.c
int main_dnsmasq(int argc, const char ** argv);

// signals.c
void handle_signals(void);

// resolve.c
void *DNSclient_thread(void *val);
void resolveClients(const bool onlynew);
void resolveForwardDestinations(const bool onlynew);

// regex.c
bool match_regex(const char *input);
void free_regex(void);
void read_regex_from_database(void);
void log_regex(const double time);

// shmem.c
bool init_shmem(void);
void destroy_shmem(void);
size_t addstr(const char *str);
const char *getstr(const size_t pos);
void *enlarge_shmem_struct(const char type);

/**
 * Create a new overTime client shared memory block.
 * This also updates `overTimeClientData`.
 */
void newOverTimeClient(const int clientID);

/**
 * Add a new overTime slot to each overTime client shared memory block.
 * This also updates `overTimeClientData`.
 */
void addOverTimeClientSlot(void);

// overTime.c
void initOverTime(void);
unsigned int getOverTimeID(const time_t timestamp);

/**
 * Move the overTime slots so the oldest interval starts with mintime. The time
 * given will be aligned to OVERTIME_INTERVAL.
 *
 * @param mintime The start of the oldest interval
 */
void moveOverTimeMemory(const time_t mintime);

// capabilities.c
bool check_capabilities(void);

// networktable.c
bool create_network_table(void);
bool create_network_addresses_table(void);
void parse_neighbor_cache(void);
void updateMACVendorRecords(void);

// gravity.c
bool gravityDB_open(void);
void gravityDB_close(void);
bool gravityDB_getTable(unsigned char list);
const char* gravityDB_getDomain(void);
void gravityDB_finalizeTable(void);
int gravityDB_count(unsigned char list);
<<<<<<< HEAD


// Database macros
#define SQL_bool(sql) {\
	if(!dbquery(sql)) {\
		logg("%s(): \"%s\" failed!", __FUNCTION__, sql);\
		return false;\
	}\
}

#define SQL_void(sql) {\
	if(!dbquery(sql)) {\
		logg("%s(): \"%s\" failed!", __FUNCTION__, sql);\
		return;\
	}\
}
=======
bool in_whitelist(const char *domain);
>>>>>>> 5b9ed18e

#endif // ROUTINES_H<|MERGE_RESOLUTION|>--- conflicted
+++ resolved
@@ -170,8 +170,7 @@
 const char* gravityDB_getDomain(void);
 void gravityDB_finalizeTable(void);
 int gravityDB_count(unsigned char list);
-<<<<<<< HEAD
-
+bool in_whitelist(const char *domain);
 
 // Database macros
 #define SQL_bool(sql) {\
@@ -187,8 +186,5 @@
 		return;\
 	}\
 }
-=======
-bool in_whitelist(const char *domain);
->>>>>>> 5b9ed18e
 
 #endif // ROUTINES_H
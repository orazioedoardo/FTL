--- conflicted
+++ resolved
@@ -1103,13 +1103,8 @@
   all = true ### CHANGED, default = false
 
 # Configuration statistics:
-<<<<<<< HEAD
-# 137 total entries out of which 83 entries are default
-# --> 54 entries are modified
-=======
-# 148 total entries out of which 93 entries are default
+# 149 total entries out of which 94 entries are default
 # --> 55 entries are modified
->>>>>>> fbae3b9a
 # 2 entries are forced through environment:
 #   - misc.nice
 #   - debug.api
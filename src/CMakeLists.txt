--- conflicted
+++ resolved
@@ -116,16 +116,13 @@
         dhcp-discover.h
         dnsmasq_interface.c
         dnsmasq_interface.h
-<<<<<<< HEAD
         fifo.c
         fifo.h
-=======
         edns0.c
         edns0.h
         enums.h
         events.c
         events.h
->>>>>>> 86d5b8a2
         files.c
         files.h
         FTL.h

--- conflicted
+++ resolved
@@ -21,15 +21,11 @@
 #include "../log.h"
 #include "../timers.h"
 // global variable killed
-<<<<<<< HEAD
-#include "signals.h"
+#include "../signals.h"
 // reimport_superclients()
-#include "database/superclients.h"
-=======
-#include "../signals.h"
+#include "superclients.h"
 // Eventqueue routines
 #include "../events.h"
->>>>>>> 323c40ce
 
 void *DB_thread(void *val)
 {
@@ -92,45 +88,14 @@
 		if(get_and_clear_event(RELOAD_PRIVACY_LEVEL))
 			get_privacy_level(NULL);
 
-<<<<<<< HEAD
-		// Reload all FTL-related lists on request
-		if(want_to_reload_lists)
+		if(get_and_clear_event(REIMPORT_SUPERCLIENTS))
 		{
-			want_to_reload_lists = false;
-
-			lock_shm();
-
-			// Reload
-			// - gravity
-			// - exact whitelist
-			// - regex whitelist
-			// - exact blacklist
-			// - exact blacklist
-			// WITHOUT wiping the DNS cache itself
-			FTL_reload_all_domainlists();
-
-			// Reload the privacy level in case the user changed it
-			get_privacy_level(NULL);
-
-			unlock_shm();
-		}
-
-		// Re-import super-clients on request
-		// We do this in the database thread to avoid lock-clashing
-		// when a signal arrives in the middle of another (locked)
-		// operation
-		if(want_to_reimport_superclients)
-		{
-			want_to_reimport_superclients = false;
-
 			lock_shm();
 			reimport_superclients();
 			unlock_shm();
 		}
 
-=======
 		// Sleep 0.1 seconds
->>>>>>> 323c40ce
 		sleepms(100);
 	}
 

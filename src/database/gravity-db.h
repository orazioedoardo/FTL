--- conflicted
+++ resolved
@@ -16,17 +16,8 @@
 #include "datastructure.h"
 // enum http_method
 #include "webserver/http-common.h"
-
 // Definition of struct regex_data
 #include "../regex_r.h"
-
-// Table indices
-<<<<<<< HEAD
-enum { GRAVITY_TABLE, EXACT_BLACKLIST_TABLE, EXACT_WHITELIST_TABLE, REGEX_BLACKLIST_TABLE, REGEX_WHITELIST_TABLE, UNKNOWN_TABLE };
-enum { GRAVITY_DOMAINLIST_EXACT_WHITELIST = 0,
-       GRAVITY_DOMAINLIST_EXACT_BLACKLIST = 1,
-       GRAVITY_DOMAINLIST_REGEX_WHITELIST = 2,
-       GRAVITY_DOMAINLIST_REGEX_BLACKLIST = 3 };
 
 typedef struct domainrecord {
 	const char *domain;
@@ -35,9 +26,6 @@
 	const char *comment;
 	bool enabled;
 } domainrecord;
-=======
-enum gravity_tables { GRAVITY_TABLE, EXACT_BLACKLIST_TABLE, EXACT_WHITELIST_TABLE, REGEX_BLACKLIST_TABLE, REGEX_WHITELIST_TABLE, UNKNOWN_TABLE } __attribute__ ((packed));
->>>>>>> 86d5b8a2
 
 void gravityDB_forked(void);
 void gravityDB_reopen(void);

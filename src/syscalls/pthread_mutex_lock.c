--- conflicted
+++ resolved
@@ -17,11 +17,7 @@
 #undef pthread_mutex_lock
 int FTLpthread_mutex_lock(pthread_mutex_t *__mutex, const char *file, const char *func, const int line)
 {
-<<<<<<< HEAD
-	int ret = 0;
-=======
 	ssize_t ret = 0;
->>>>>>> af4378d4
 	do
 	{
 		ret = pthread_mutex_lock(__mutex);
@@ -30,25 +26,17 @@
 	// incoming signal
 	while(ret == EINTR);
 
-<<<<<<< HEAD
-	// Final errer checking (may have faild for some other reason then an
-	// EINTR = interrupted system call)
-	if(ret != 0)
-		log_warn("Could not pthread_mutex_lock() in %s() (%s:%i): %s",
-		         func, file, line, strerror(ret));
-=======
 	// Backup errno value
 	const int _errno = errno;
 
 	// Final error checking (may have failed for some other reason then an
 	// EINTR = interrupted system call)
 	if(ret < 0)
-		logg("WARN: Could not pthread_mutex_lock() in %s() (%s:%i): %s",
-		     func, file, line, strerror(errno));
+		log_warn("Could not pthread_mutex_lock() in %s() (%s:%i): %s",
+		         func, file, line, strerror(errno));
 
 	// Restore errno value
 	errno = _errno;
->>>>>>> af4378d4
 
 	return ret;
 }
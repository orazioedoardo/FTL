--- conflicted
+++ resolved
@@ -1847,135 +1847,6 @@
 	sqlite3_finalize(stmt);
 
 	return iface;
-<<<<<<< HEAD
-}
-
-// Resolve unknown names of recently seen IP addresses in network table
-void resolveNetworkTableNames(void)
-{
-	if(!FTL_DB_avail())
-	{
-		logg("resolveNetworkTableNames() - Database not available");
-		return;
-	}
-
-	const char sql[] = "BEGIN TRANSACTION IMMEDIATE";
-	int rc = dbquery(sql);
-	if( rc != SQLITE_OK )
-	{
-		const char *text;
-		if( rc == SQLITE_BUSY )
-		{
-			text = "WARNING";
-		}
-		else
-		{
-			text = "ERROR";
-		}
-
-		// dbquery() above already logs the reson for why the query failed
-		logg("%s: Trying to resolve unknown network table host names (\"%s\") failed", text, sql);
-
-		return;
-	}
-
-	// Get IP addresses seen within the last 24 hours with empty or NULL host names
-	const char querystr[] = "SELECT ip FROM network_addresses "
-	                               "WHERE lastSeen > cast(strftime('%%s', 'now') as int)-86400;";
-
-	// Prepare query
-	sqlite3_stmt *table_stmt = NULL;
-	rc = sqlite3_prepare_v2(FTL_db, querystr, -1, &table_stmt, NULL);
-	if(rc != SQLITE_OK)
-	{
-		logg("resolveNetworkTableNames() - SQL error prepare: %s",
-		     sqlite3_errstr(rc));
-		sqlite3_finalize(table_stmt);
-		return;
-	}
-
-	// Get data
-	while((rc = sqlite3_step(table_stmt)) == SQLITE_ROW)
-	{
-		// Get IP address from database
-		const char *ip = (const char*)sqlite3_column_text(table_stmt, 0);
-
-		if(config.debug & DEBUG_DATABASE)
-			logg("Resolving database IP %s", ip);
-
-		// Try to obtain host name
-		char *newname = resolveHostname(ip);
-
-		if(config.debug & DEBUG_DATABASE)
-			logg("---> \"%s\"", newname);
-
-		// Store new host name in database if not empty
-		if(newname != NULL && strlen(newname) > 0)
-		{
-			const char updatestr[] = "UPDATE network_addresses "
-			                                "SET name = ?1,"
-			                                    "nameUpdated = cast(strftime('%s', 'now') as int) "
-			                                "WHERE ip = ?2;";
-			sqlite3_stmt *update_stmt = NULL;
-			int rc2 = sqlite3_prepare_v2(FTL_db, updatestr, -1, &update_stmt, NULL);
-			if(rc2 != SQLITE_OK){
-				logg("resolveNetworkTableNames(%s -> \"%s\") - SQL error prepare: %s",
-					ip, newname, sqlite3_errstr(rc2));
-				sqlite3_finalize(update_stmt);
-				break;
-			}
-
-			// Bind newname to prepared statement
-			if((rc2 = sqlite3_bind_text(update_stmt, 1, newname, -1, SQLITE_STATIC)) != SQLITE_OK)
-			{
-				logg("resolveNetworkTableNames(%s -> \"%s\"): Failed to bind newname: %s",
-					ip, newname, sqlite3_errstr(rc2));
-				sqlite3_finalize(update_stmt);
-				break;
-			}
-
-			// Bind ip to prepared statement
-			if((rc2 = sqlite3_bind_text(update_stmt, 2, ip, -1, SQLITE_STATIC)) != SQLITE_OK)
-			{
-				logg("resolveNetworkTableNames(%s -> \"%s\"): Failed to bind ip: %s",
-					ip, newname, sqlite3_errstr(rc2));
-				sqlite3_finalize(update_stmt);
-				break;
-			}
-
-			if(config.debug & DEBUG_DATABASE)
-				logg("dbquery: \"%s\" with ?1 = \"%s\" and ?2 = \"%s\"", updatestr, newname, ip);
-
-			rc2 = sqlite3_step(update_stmt);
-			if(rc2 != SQLITE_BUSY && rc2 != SQLITE_DONE)
-			{
-				// Any return code that is neither SQLITE_BUSY not SQLITE_ROW
-				// is a real error we should log
-				logg("resolveNetworkTableNames(%s -> \"%s\"): Failed to perform step: %s",
-				     ip, newname, sqlite3_errstr(rc2));
-				sqlite3_finalize(update_stmt);
-				break;
-			}
-
-			// Finalize host name update statement
-			sqlite3_finalize(update_stmt);
-		}
-		free(newname);
-	}
-
-	// Possible error handling and reporting
-	if(rc != SQLITE_DONE)
-	{
-		logg("resolveNetworkTableNames() - SQL error step: %s",
-		     sqlite3_errstr(rc));
-		sqlite3_finalize(table_stmt);
-		return;
-	}
-
-	// Close and unlock database connection
-	sqlite3_finalize(table_stmt);
-
-	dbquery("COMMIT");
 }
 
 static sqlite3_stmt* read_stmt = NULL;
@@ -2104,6 +1975,4 @@
 {
 	// Finalize statement
 	sqlite3_finalize(read_stmt_ip);
-=======
->>>>>>> a12f9878
 }